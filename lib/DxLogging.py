"""
Package DxLogging
"""

import logging

<<<<<<< HEAD
<<<<<<< HEAD
VERSION = 'v.0.1.004'
=======
VERSION = 'v.0.0.002'
>>>>>>> CloudSurgeon/master
=======
VERSION = 'v.0.1.005'
>>>>>>> bfd67eaa

def logging_est(logfile_path, debug=False):
    """
    Establish Logging

    logfile_path: path to the logfile. Default: current directory.
    debug: Set debug mode on (True) or off (False). Default: False
    """

    logging.basicConfig(filename=logfile_path,
                        format='%(levelname)s:%(asctime)s:%(message)s',
                        level=logging.INFO, datefmt='%Y-%m-%d %H:%M:%S')

    logger = logging.getLogger()

    if debug is True:
        logger.setLevel(10)
        print_info('Debug Logging is enabled.')


def print_debug(print_obj, debug=False):
    """
    Call this function with a log message to prefix the message with DEBUG

    print_obj: Object to print to logfile and stdout
    debug: Flag to enable debug logging. Default: False
    :rtype: None
    """
    try:
        if debug is True:
            print 'DEBUG: {}'.format(str(print_obj))
            logging.debug(str(print_obj))
    except:
        pass


def print_info(print_obj):
    """
    Call this function with a log message to prefix the message with INFO
    """
    print 'INFO: {}'.format(str(print_obj))
    logging.info(str(print_obj))

def print_warning(print_obj):
    """
    Call this function with a log message to prefix the message with INFO
    """
<<<<<<< HEAD
    print 'INFO: %s' % (str(print_obj))
=======
    print 'WARN: %s' % (str(print_obj))
>>>>>>> bfd67eaa
    logging.warn(str(print_obj))

def print_exception(print_obj):
    """
    Call this function with a log message to prefix the message with EXCEPTION
    """
    print str(print_obj)
    logging.exception('EXCEPTION: {}'.format(str(print_obj)))<|MERGE_RESOLUTION|>--- conflicted
+++ resolved
@@ -4,15 +4,8 @@
 
 import logging
 
-<<<<<<< HEAD
-<<<<<<< HEAD
-VERSION = 'v.0.1.004'
-=======
-VERSION = 'v.0.0.002'
->>>>>>> CloudSurgeon/master
-=======
 VERSION = 'v.0.1.005'
->>>>>>> bfd67eaa
+
 
 def logging_est(logfile_path, debug=False):
     """
@@ -60,11 +53,7 @@
     """
     Call this function with a log message to prefix the message with INFO
     """
-<<<<<<< HEAD
-    print 'INFO: %s' % (str(print_obj))
-=======
     print 'WARN: %s' % (str(print_obj))
->>>>>>> bfd67eaa
     logging.warn(str(print_obj))
 
 def print_exception(print_obj):
