"""
Module that provides lookups of references and names of Delphix objects.
"""

from datetime import datetime

from dateutil import tz

from delphixpy.v1_10_2 import exceptions
from delphixpy.v1_10_2.web import database
from delphixpy.v1_10_2.web import group
from delphixpy.v1_10_2.web import job
from delphixpy.v1_10_2.web import repository
from delphixpy.v1_10_2.web import source
from delphixpy.v1_10_2.web import sourceconfig
from delphixpy.v1_10_2.web import vo
from delphixpy.v1_10_2.web.service import time
from lib import dlpx_exceptions

<<<<<<< HEAD
VERSION = 'v.0.3.005'
=======
VERSION = "v.0.3.006"
>>>>>>> b8dc45a6


def convert_timestamp(engine, timestamp):
    """
    Convert timezone from Zulu/UTC to the Engine's timezone
    :param engine: A Delphix engine session object
    :type engine: lib.get_session.GetSession object
    :param timestamp: the timstamp in Zulu/UTC to be converted
    :type timestamp: str
    :return: Timestamp converted localtime
    """

    default_tz = tz.gettz("UTC")
    engine_tz = time.time.get(engine)
    try:
        convert_tz = tz.gettz(engine_tz.system_time_zone)
        utc = datetime.strptime(timestamp, "%Y-%m-%dT%H:%M:%S")
        utc = utc.replace(tzinfo=default_tz)
        converted_tz = utc.astimezone(convert_tz)
        engine_local_tz = (
            f"{str(converted_tz.date())} "
            f"{str(converted_tz.time())} {str(converted_tz.tzname())}"
        )
        return engine_local_tz
    except TypeError:
        return None


def get_running_job(engine, object_ref):
    """
    Function to find a running job from the DB target reference.
    :param engine: A Delphix DDP session object
    :type engine: lib.GetSession.GetSession object
    :param object_ref: Reference to the object of the running job
    :type object_ref: str
    :return: reference of the running job(s)
    """
    try:
        return job.get_all(engine, target=object_ref, job_state="RUNNING")[0].reference
    except IndexError:
        return None


def find_obj_by_name(engine, f_class, obj_name):
    """
    Function to find objects by name and object class
    :param engine: A Delphix DDP session object
    :type engine: lib.GetSession.GetSession object
    :param f_class: The objects class. I.E. database or timeflow.
    :type f_class: Supported class type by Delphix
    :param obj_name: The name of the object
    :type obj_name: str
    :return: object of f_class type
    """
    obj_list = f_class.get_all(engine)
    for obj in obj_list:
        if obj.name == obj_name:
            return obj
    raise dlpx_exceptions.DlpxObjectNotFound(f"Object {obj_name} not found.")


def find_obj_by_reference(engine, f_class, reference):
    """
    Function to find objects by reference and object class
    :param engine: A Delphix DDP session object
    :type engine: lib.GetSession.GetSession object
    :param f_class: The objects class. I.E. database or timeflow.
    :type f_class: Supported class type by Delphix
    :param obj_name: The refere ce of the object
    :type reference: str
    :return: object of f_class type
    """
    obj_list = f_class.get_all(engine)
    for obj in obj_list:
        if obj.reference == reference:
            return obj
    raise dlpx_exceptions.DlpxObjectNotFound(
        f"Object with reference {reference} not found."
    )


def find_source_by_db_name(engine, obj_name):
    """
    Function to find sources by database name and object class, and return
    object's reference as a string
    :param engine: A Delphix DDP session object
    :type engine: lib.GetSession.GetSession object
    :param obj_name: The name of the database object in Delphix
    :type obj_name: str
    :return: The parent DB object
    """
    for obj in database.get_all(engine):
        if obj.name == obj_name:
            source_obj = source.get_all(engine, database=obj.reference)
            return source_obj[0]
    raise dlpx_exceptions.DlpxObjectNotFound(
        f"{obj_name} was not found on " f"engine {engine.address}.\n"
    )


def find_obj_name(engine, f_class, obj_reference):
    """
    Return the obj name from obj_reference

    :param engine: A Delphix DDP Session object
    :type engine: lib.GetSession.GetSession object
    :param f_class: The objects class. I.E. database or timeflow
    :type f_class: Supported class type by Delphix
    :param obj_reference: The object reference to retrieve the name
    :type obj_reference: str
    :return: str object name
    """
    try:
        obj_name = f_class.get(engine, obj_reference)
        return obj_name.name
    except (exceptions.RequestError, exceptions.JobError, exceptions.HttpError) as err:
        raise dlpx_exceptions.DlpxException(err)


def find_db_repo(engine, install_type, f_environment_ref, f_install_path):
    """
    Function to find database repository objects by environment reference and
    install path, and return the object's reference as a string
    You might use this function to find Oracle and PostGreSQL database repos.
    :param engine: A Delphix DDP session object
    :type engine: lib.GetSession.GetSession object
    :param install_type: Type of install - Oracle, or MSSQL
    :type install_type: str
    :param f_environment_ref: Reference of the environment for the repository
    :type f_install_path: str
    :param f_install_path: Path to the installation directory.
    :type f_install_path: str
    :return: delphixpy.web.vo.SourceRepository object
    """
    for obj in repository.get_all(engine, environment=f_environment_ref):
        if install_type == "OracleInstall":
            if install_type == obj.type and obj.installation_home == f_install_path:
                return obj.reference
        elif install_type == "MSSqlInstance":
            if obj.type == install_type and obj.instance_name == f_install_path:
                return obj.reference
<<<<<<< HEAD
        elif install_type == 'AppDataRepository':
            if (obj.type == install_type and
                    obj.instance_name == f_install_path):
                return obj.reference
        else:
            raise dlpx_exceptions.DlpxException(
                f'Only OracleInstall, AppDataRepository or MSSqlInstance '
                f'types are supported.\n')
=======
        elif install_type == "AppDataRepository":
            if obj.type == install_type and obj.name == f_install_path:
                return obj.reference
        else:
            raise dlpx_exceptions.DlpxException(
                "Only OracleInstall, AppDataRepository or MSSqlInstance "
                "types are supported.\n"
            )
>>>>>>> b8dc45a6


def find_sourceconfig(engine, sourceconfig_name, f_environment_ref):
    """
    Function to find database sourceconfig objects by environment reference,
    sourceconfig name (db name) and return the object
    You might use this function to find Oracle and PostGreSQL database
    sourceconfigs.
    :param engine: A Delphix DDP session object
    :type engine: lib.get_session.GetSession object
    :param sourceconfig_name: Name of source config, usually name of db
    instance (i.e. orcl)
    :type sourceconfig_name: str
    :param f_environment_ref: Reference of the environment for the repository
    :return: Type is determined by sourceonfig. Found in delphixpy.web.objects
    """
    for obj in sourceconfig.get_all(engine, environment=f_environment_ref):
        if obj.name == sourceconfig_name:
            return obj
    raise dlpx_exceptions.DlpxObjectNotFound(
        f"No sourceconfig match found for type {sourceconfig_name}.\n"
    )


def find_all_databases_by_group(engine, group_name, exclude_js_container=False):
    """
    Easy way to quickly find databases by group name
    :param engine: A Delphix DDP session object
    :type engine: lib.get_session.GetSession object
    :param group_name: Name of the group for the database
    :type group_name: str
    :param exclude_js_container: If set to true, search self-service
    containers
    :type exclude_js_container: bool
    :return: list of :py:class:`delphixpy.web.vo.Container`
    """
    # First search groups for the name specified and return its reference
    group_ref = find_obj_by_name(engine, group, group_name).reference
    if group_ref:
        databases = database.get_all(
            engine, group=group_ref, no_js_container_data_source=exclude_js_container
        )
        return databases
    raise dlpx_exceptions.DlpxObjectNotFound(
        f"No databases found in " f"group {group_name}.\n"
    )


def find_source_by_database(engine, database_obj):
    """
    The source tells us if the database is enabled/disabled, virtual,
    vdb/dSource, or is a staging database.
    :param engine: Delphix DDP Session object
    :type engine: lib.get_session.GetSession object
    :param database_obj: Delphix database object
    :type database_obj: delphixpy.web.vo.Container
    """
    source_obj = source.get_all(engine, database=database_obj.reference)
    # We'll just do a little sanity check here to ensure we only have a
    # 1:1 result.
    if not source_obj:
        raise dlpx_exceptions.DlpxObjectNotFound(
            f'{engine["hostname"]}: Did not find a source for ' f"{database_obj.name}."
        )
    elif len(source_obj) > 1:
        raise dlpx_exceptions.DlpxException(
            f'{engine["hostname"]} More than one source returned for '
            f"{database_obj.name}"
        )
    return source_obj


def build_data_source_params(dlpx_obj, obj, data_source):
    """
    Builds the datasource parameters
    :param dlpx_obj: DDP session object
    :type dlpx_obj: lib.GetSession.GetSession object
    :param obj: object type to use when finding db
    :type obj: Type of object to build DS params
    :param data_source: Name of the database to use when building the
    parameters
    :type data_source: str
    """
    ds_params = vo.JSDataSourceCreateParameters()
    ds_params.source = vo.JSDataSource()
    ds_params.source.name = data_source
    try:
        db_obj = find_obj_by_name(dlpx_obj.server_session, obj, data_source)
        ds_params.container = db_obj.reference
        return ds_params
    except exceptions.RequestError as err:
        raise dlpx_exceptions.DlpxObjectNotFound(
            f"\nCould not find {data_source}\n{err}"
        )


def find_all_objects(engine, f_class):
    """
    Return all objects from a given class
    :param engine: A Delphix engine session object
    :type engine: lib.GetSession.GetSession object
    :param f_class: The objects class. I.E. database or timeflow.
    :return: list
    """
    try:
        return f_class.get_all(engine)
    except (exceptions.JobError, exceptions.HttpError) as err:
        raise dlpx_exceptions.DlpxException(
            f"{engine.address} Error encountered in {f_class}: {err}\n"
        )


def find_obj_list(obj_lst, obj_name):
    """
    Function to find an object in a list of objects
    :param obj_lst: List containing objects from the get_all() method
    :type obj_lst: list
    :param obj_name: Name of the object to match
    :type obj_name: str
    :return: The named object, otherwise, DlpxObjectNotFound
    """
    for obj in obj_lst:
        if obj_name == obj.name:
            return obj
    raise dlpx_exceptions.DlpxObjectNotFound(f"Did not find {obj_name}\n")<|MERGE_RESOLUTION|>--- conflicted
+++ resolved
@@ -17,11 +17,7 @@
 from delphixpy.v1_10_2.web.service import time
 from lib import dlpx_exceptions
 
-<<<<<<< HEAD
-VERSION = 'v.0.3.005'
-=======
 VERSION = "v.0.3.006"
->>>>>>> b8dc45a6
 
 
 def convert_timestamp(engine, timestamp):
@@ -163,7 +159,6 @@
         elif install_type == "MSSqlInstance":
             if obj.type == install_type and obj.instance_name == f_install_path:
                 return obj.reference
-<<<<<<< HEAD
         elif install_type == 'AppDataRepository':
             if (obj.type == install_type and
                     obj.instance_name == f_install_path):
@@ -172,16 +167,7 @@
             raise dlpx_exceptions.DlpxException(
                 f'Only OracleInstall, AppDataRepository or MSSqlInstance '
                 f'types are supported.\n')
-=======
-        elif install_type == "AppDataRepository":
-            if obj.type == install_type and obj.name == f_install_path:
-                return obj.reference
-        else:
-            raise dlpx_exceptions.DlpxException(
-                "Only OracleInstall, AppDataRepository or MSSqlInstance "
-                "types are supported.\n"
-            )
->>>>>>> b8dc45a6
+
 
 
 def find_sourceconfig(engine, sourceconfig_name, f_environment_ref):
