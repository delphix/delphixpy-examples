--- conflicted
+++ resolved
@@ -172,17 +172,6 @@
         elif install_type == "MSSqlInstance":
             if obj.type == install_type and obj.instance_name == f_install_path:
                 return obj.reference
-<<<<<<< HEAD
-        elif install_type == 'AppDataRepository':
-            if (obj.type == install_type and
-                    obj.instance_name == f_install_path):
-                return obj.reference
-        else:
-            raise dlpx_exceptions.DlpxException(
-                f'Only OracleInstall, AppDataRepository or MSSqlInstance '
-                f'types are supported.\n')
-
-=======
         elif install_type == "AppDataRepository":
             if obj.type == install_type and obj.instance_name == f_install_path:
                 return obj.reference
@@ -191,7 +180,6 @@
                 f"Only OracleInstall, AppDataRepository or MSSqlInstance "
                 f"types are supported.\n"
             )
->>>>>>> 05972b8e
 
 
 def find_sourceconfig(engine, sourceconfig_name, f_environment_ref):
