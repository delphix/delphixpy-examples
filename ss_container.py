--- conflicted
+++ resolved
@@ -246,12 +246,7 @@
             f'{container_name}:\n{err}'
         )
 
-
-<<<<<<< HEAD
 def refresh_container(dlpx_obj, container_name):
-=======
-def refresh_container(engine, dlpx_obj, container_name):
->>>>>>> b8dc45a6
     """
     Refreshes a container
     :param dlpx_obj: DDP session object
@@ -445,12 +440,8 @@
     try:
         # Setup the connection to the Delphix Engine
         dlpx_obj.dlpx_session(
-<<<<<<< HEAD
             engine['ip_address'], engine['username'], engine['password'],
             engine['use_https']
-=======
-            engine["ip_address"], engine["username"], engine["password"]
->>>>>>> b8dc45a6
         )
     except dlpx_exceptions.DlpxObjectNotFound as err:
         dx_logging.print_exception(
@@ -510,13 +501,8 @@
                     f'User {ARGUMENTS["--add_owner"]} was granted '
                     f'access to {ARGUMENTS["--container_name"]}'
                 )
-<<<<<<< HEAD
-            elif ARGUMENTS['--refresh_container']:
-                refresh_container(engine,dlpx_obj, ARGUMENTS['--refresh_container'])
-=======
             elif ARGUMENTS["--refresh_container"]:
                 refresh_container(engine, dlpx_obj, ARGUMENTS["--refresh_container"])
->>>>>>> b8dc45a6
                 dx_logging.print_info(
                     f'The container {ARGUMENTS["--refresh_container"]}'
                     f' was refreshed.'
