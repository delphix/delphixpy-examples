#!/usr/bin/env python3
# Program Name : ss_container.py
# Description  : Delphix implementation script
# Author       : Corey Brune
#
# Copyright (c) 2019 by Delphix.
# All rights reserved.
# See http://docs.delphix.com/display/PS/Copyright+Statement for details
#
# Warranty details provided in external file
# for customers who have purchased support.
#
"""Create, delete, refresh and list JS containers.
Usage:
    ss_container.py (--list | --create_container <name>  \
    --template_name <name> --database <name>) | \
    --delete_container <name> [--keep_vdbs] | \
    --restore_container <name> --bookmark_name <name> | \
    --remove_owner <name> --container_name <name> | \
    --add_owner <name> --container_name <name> | \
    --refresh_container <name> | --reset_container <name> | \
    --list_hierarchy <name>
    [--engine <enginename> --poll <n> --parallel <n>]
    [--single_thread <bool> --config <path_to_file>]
    [--logdir <path_to_file>]

    ss_container.py -h | --help | -v | --version

Creates, Lists, Removes a Self-Service Data Pod

Examples:
  ss_container.py --list
  ss_container.py --list_hierarchy suiteCRM-Dev-DataPod
  ss_container.py --add_owner dev --container_name suiteCRM-Dev-DataPod
  ss_container.py --create_container sscontainer1 --database <name>:<name> \
  --template_name jstemplate1
  ss_container.py --delete_container sscontainer1
  ss_container.py --refresh_container sscontainer1
  ss_container.py --add_owner jsuser --container_name sscontainer1
  ss_container.py --remove_owner jsuser --container_name sscontainer1
  ss_container.py --refresh_container sscontainer1
  ss_container.py --restore_container sscontainer1 --bookmark_name ssbookmark1
  js_conatiner.py --reset_container sscontainer1

Options:
  --create_container <name>  Name of the new SS Container
                             [default:None]
  --container_name <name>    Name of the SS Container
  --refresh_container <name> Name of the new SS Container
  --restore_container <name> Name of the SS Container to restore
  --reset_container <name>   Reset last data operation
  --template_name <name>     Name of the JS Template to use for the container
  --add_owner <name>         Name of the JS Owner for the container
  --remove_owner <name>      Name of the JS Owner to remove
  --bookmark_name <name>     Name of the JS Bookmark to restore the container
  --keep_vdbs                If set, deleting the container will not remove
                             the underlying VDB(s)
  --list_hierarchy <name>    Lists hierarchy of a given container name
  --delete_container <name>  Delete the SS Container
  --database <name>          Name of the child database(s) to use for the
                             SS Container
  --list                     List the containers on a given engine
  --engine <enginename>      dentifier of Delphix DDP in dxtools.conf.
                             [default: default]
  --single_thread <boolean> Run as a single thread. Use True if there are
                            multiple engines and the operation needs to run
                            in parallel.
                            [default: True]
  --config <path_to_file>   The path to the dxtools.conf file
                            [default: ./config/dxtools.conf]
  --logdir <path_to_file>   The path to the logfile you want to use.
                            [default: ./logs/ss_container.log]
  -h --help                 Show this screen.
  -v --version              Show version.
"""
import sys
import time
from os.path import basename

from docopt import docopt

from delphixpy.v1_10_2 import exceptions
from delphixpy.v1_10_2.web import database
from delphixpy.v1_10_2.web import selfservice
from delphixpy.v1_10_2.web import user
from delphixpy.v1_10_2.web import vo
from lib import dlpx_exceptions
from lib import dx_logging
from lib import get_references
from lib import get_session
from lib import run_job
from lib.run_async import run_async

VERSION = "v.0.3.001"


def create_container(dlpx_obj, template_name, container_name, database_name):
    """
    Create the SS container
    :param dlpx_obj: DDP session object
    :type dlpx_obj: lib.GetSession.GetSession object
    :param template_name: name of the self-service template
    :type template_name: str
    :param container_name: Name of the container to create
    :type container_name: str
    :param database_name: Name of the database(s) to use in the container
    :type database_name: str
    :return created container reference
    :rtype str
    """
    ss_container_params = vo.JSDataContainerCreateWithoutRefreshParameters()
    container_ds_lst = []
    for data_set in database_name.split(":"):
        container_ds_lst.append(
            get_references.build_data_source_params(dlpx_obj, database,
                                                    data_set)
        )
    try:
        ss_template_ref = get_references.find_obj_by_name(
            dlpx_obj.server_session, selfservice.template, template_name
        ).reference
        ss_container_params.template = ss_template_ref
        ss_container_params.timeline_point_parameters = (
            vo.JSTimelinePointLatestTimeInput()
        )
        ss_container_params.timeline_point_parameters.sourceDataLayout = \
            ss_template_ref
        ss_container_params.data_sources = container_ds_lst
        ss_container_params.name = container_name
        container_ref = selfservice.container.create(
            dlpx_obj.server_session, ss_container_params
        )
        dlpx_obj.jobs[
            dlpx_obj.server_session.address
        ] = dlpx_obj.server_session.last_job
        return container_ref
    except (
        dlpx_exceptions.DlpxException,
        exceptions.RequestError,
        exceptions.HttpError,
    ) as err:
        dx_logging.print_exception(
<<<<<<< HEAD
            f'Container {container_name} was not created. The error was: {err}'
=======
            f"Container {container_name} was not created. The error was: {err}"
>>>>>>> 05972b8e
        )


def remove_owner(dlpx_obj, owner_name, container_name):
    """
    Removes an owner from a container
    :param dlpx_obj: DDP session object
    :type dlpx_obj: lib.GetSession.GetSession object
    :param owner_name: Name of the owner to remove
    :type owner_name: str
    :param container_name: Name of the container
    :type container_name: str
    """
    owner_params = vo.JSDataContainerModifyOwnerParameters()
    try:
        owner_params.owner = get_references.find_obj_by_name(
            dlpx_obj.server_session, user, owner_name
        ).reference
        container_obj = get_references.find_obj_by_name(
            dlpx_obj.server_session, selfservice.container, container_name
        )
        selfservice.container.remove_owner(
            dlpx_obj.server_session, container_obj.reference, owner_params
        )
    except (
        dlpx_exceptions.DlpxObjectNotFound,
        exceptions.RequestError,
        exceptions.HttpError,
    ) as err:
        dx_logging.print_exception(
            f'The user was not added to container '
            f'{container_name}. The error was:\n{err}'
        )


def restore_container(dlpx_obj, container_name, bookmark_name):
    """
    Restores a container to a given JS bookmark
    :param dlpx_obj: DDP session object
    :type dlpx_obj: lib.GetSession.GetSession object
    :param container_name: Name of the container
    :type container_name: str
    :param bookmark_name: Name of the bookmark to restore
    :type bookmark_name: str
    """
    bookmark_params = vo.JSDataContainerRestoreParameters()
    bookmark_params.timeline_point_parameters = vo.JSTimelinePointBookmarkInput()
    bookmark_params.timeline_point_parameters.bookmark = (
        get_references.find_obj_by_name(
            dlpx_obj.server_session, selfservice.bookmark, bookmark_name
        ).reference
    )
    bookmark_params.force_option = False
    try:
        selfservice.container.restore(
            dlpx_obj.server_session,
            get_references.find_obj_by_name(
                dlpx_obj.server_session, selfservice.container, container_name
            ).reference,
            bookmark_params,
        )
        dlpx_obj.jobs[
            dlpx_obj.server_session.address
        ] = dlpx_obj.server_session.last_job
    except (
        dlpx_exceptions.DlpxObjectNotFound,
        exceptions.RequestError,
        exceptions.HttpError,
    ) as err:
        dx_logging.print_exception(f'The container was not restored:\n{err}')


def add_owner(dlpx_obj, owner_name, container_name):
    """
    Adds an owner to a container
    :param dlpx_obj: DDP session object
    :type dlpx_obj: lib.GetSession.GetSession object
    :param owner_name: Grant authorizations for the given user on this
    container and parent template
    :type owner_name: str
    :param container_name: Name of the container
    :type container_name: str
    """
    owner_params = vo.JSDataContainerModifyOwnerParameters()
    try:
        owner_params.owner = get_references.find_obj_by_name(
            dlpx_obj.server_session, user, owner_name
        ).reference
        selfservice.container.add_owner(
            dlpx_obj.server_session,
            get_references.find_obj_by_name(
                dlpx_obj.server_session, selfservice.container, container_name
            ).reference,
            owner_params,
        )
    except (
        dlpx_exceptions.DlpxObjectNotFound,
        exceptions.RequestError,
        exceptions.HttpError,
    ) as err:
        dx_logging.print_exception(
<<<<<<< HEAD
            f'The user was not removed from the container '
            f'{container_name}:\n{err}'
        )

=======
            f"The user was not removed from the container " f"{container_name}:\n{err}"
        )


>>>>>>> 05972b8e
def refresh_container(dlpx_obj, container_name):
    """
    Refreshes a container
    :param dlpx_obj: DDP session object
    :type dlpx_obj: lib.GetSession.GetSession object
    :param container_name: Name of the container to refresh
    :type container_name: str
    """
    try:
        selfservice.container.refresh(
            dlpx_obj.server_session,
            get_references.find_obj_by_name(
                dlpx_obj.server_session, selfservice.container, container_name
            ).reference,
        )
        dlpx_obj.jobs[
            dlpx_obj.server_session.address
        ] = dlpx_obj.server_session.last_job
    except (
        dlpx_exceptions.DlpxObjectNotFound,
        exceptions.RequestError,
        exceptions.HttpError,
    ) as err:
        dx_logging.print_exception(
<<<<<<< HEAD
            f'Container {container_name} was not refreshed. '
            f'The error was:\n{err}'
=======
            f"Container {container_name} was not refreshed. " f"The error was:\n{err}"
>>>>>>> 05972b8e
        )


def delete_container(dlpx_obj, container_name, keep_vdbs=False):
    """
    Deletes a container
    :param dlpx_obj: DDP session object
    :type dlpx_obj: lib.GetSession.GetSession object
    :param container_name: Name of the container to delete
    :type container_name: str
    :param keep_vdbs: When deleting the container, delete the VDBs as well
    if set to True
    :type keep_vdbs: bool
    """
    try:
        if keep_vdbs:
            ss_container_params = vo.JSDataContainerDeleteParameters()
            ss_container_params.delete_data_sources = False
            selfservice.container.delete(
                dlpx_obj.server_session,
                get_references.find_obj_by_name(
                    dlpx_obj.server_session, selfservice.container,
                    container_name
                ).reference,
                ss_container_params,
            )
        elif keep_vdbs is False:
            selfservice.container.delete(
                dlpx_obj.server_session,
                get_references.find_obj_by_name(
                    dlpx_obj.server_session, selfservice.container,
                    container_name
                ).reference,
            )
    except (
        dlpx_exceptions.DlpxException,
        exceptions.RequestError,
        exceptions.HttpError,
    ) as err:
        dx_logging.print_exception(
<<<<<<< HEAD
            f'Container {container_name} was not deleted. '
            f'The error was:\n{err}'
=======
            f"Container {container_name} was not deleted. " f"The error was:\n{err}"
>>>>>>> 05972b8e
        )


def list_containers(dlpx_obj):
    """
    List all containers on a given engine
    :param dlpx_obj: DDP session object
    :type dlpx_obj: lib.GetSession.GetSession object
    """
    header = "Name, Active Branch, Owner, Reference, Template, Last Updated"
    ss_containers = selfservice.container.get_all(dlpx_obj.server_session)
    try:
        print(header)
        for ss_container in ss_containers:
            last_updated = get_references.convert_timestamp(
                dlpx_obj.server_session, ss_container.last_updated[:-5]
            )
            dx_logging.print_info(
                f'{ss_container.name}, {ss_container.active_branch}, '
                f'{ss_container.owner}, {ss_container.reference},'
                f'{ss_container.template}, {last_updated}'
            )
    except (
        dlpx_exceptions.DlpxException,
        exceptions.HttpError,
        exceptions.RequestError,
    ) as err:
        dx_logging.print_exception(
<<<<<<< HEAD
            f'ERROR: SS Containers could not be listed. The error was:\n{err}'
=======
            f"ERROR: SS Containers could not be listed. The error was:\n{err}"
>>>>>>> 05972b8e
        )


def reset_container(dlpx_obj, container_name):
    """
    Undo the last refresh or restore operation
    :param dlpx_obj: DDP session object
    :type dlpx_obj: lib.GetSession.GetSession object
    :param container_name: Name of the container to reset
    :type container_name: str
    """
    try:
        selfservice.container.reset(
            dlpx_obj.server_session,
            get_references.find_obj_by_name(
                dlpx_obj.server_session, selfservice.container, container_name
            ).reference,
        )
    except exceptions.RequestError as err:
        dx_logging.print_exception(
<<<<<<< HEAD
            f'ERROR: SS Container was not reset. The error was:\n{err}'
=======
            f"ERROR: SS Container was not reset. The error was:\n{err}"
>>>>>>> 05972b8e
        )


def list_hierarchy(dlpx_obj, container_name):
    """
    Filter container listing.
    :param dlpx_obj: DDP session object
    :type dlpx_obj: lib.GetSession.GetSession object
    :param container_name: Name of the container to list child VDBs
    :type container_name: str
    """
    database_dct = {}
    layout_ref = get_references.find_obj_by_name(
        dlpx_obj.server_session, selfservice.container, container_name
    ).reference
    for data_source in selfservice.datasource.get_all(
        dlpx_obj.server_session, data_layout=layout_ref
    ):
        db_name = get_references.find_obj_name(
            dlpx_obj.server_session, database, data_source.container
        )

        if hasattr(data_source.runtime, 'instance_jdbc_string'):
            database_dct[db_name] = data_source.runtime.instance_jdbc_string
        else:
            database_dct[db_name] = None
    try:
        dx_logging.print_info(
            f'Container: {container_name}\n'
            f'Related VDBs: '
            f'{convert_dct_str(database_dct)}\n'
        )
    except AttributeError as err:
        dx_logging.print_exception(err)
        raise dlpx_exceptions.DlpxException(err)


def convert_dct_str(obj_dct):
    """
    Convert dictionary into a string for printing
    :param obj_dct: Dictionary to convert into a string
    :type obj_dct: dict
    :return: string object
    """
    js_str = ""
    if isinstance(obj_dct, dict):
        for js_db, js_jdbc in obj_dct.items():
            if isinstance(js_jdbc, list):
                js_str += f'{js_db}: {", ".join(js_jdbc)}\n'
            elif isinstance(js_jdbc, str):
<<<<<<< HEAD
                js_str += f'{js_db}: {js_jdbc}\n'
    else:
        raise dlpx_exceptions.DlpxException(
            f'Passed a non-dictionary object to convert_dct_str():'
            f'{type(obj_dct)}'
=======
                js_str += f"{js_db}: {js_jdbc}\n"
    else:
        raise dlpx_exceptions.DlpxException(
            f"Passed a non-dictionary object to convert_dct_str():" f"{type(obj_dct)}"
>>>>>>> 05972b8e
        )
    return js_str


@run_async
def main_workflow(engine, dlpx_obj, single_thread):
    """
    This function is where we create our main workflow.
    Use the @run_async decorator to run this function asynchronously.
    The @run_async decorator allows us to run against multiple Delphix Engine
    simultaneously
    :param engine: Dictionary of engines in the config file
    :type engine: dict
    :param dlpx_obj: DDP session object
    :type dlpx_obj: lib.GetSession.GetSession object
    :param single_thread: True - run single threaded, False - run multi-thread
    :type single_thread: bool
    """
    try:
        # Setup the connection to the Delphix Engine
        dlpx_obj.dlpx_session(
<<<<<<< HEAD
            engine['ip_address'], engine['username'], engine['password'],
            engine['use_https']
=======
            engine["ip_address"],
            engine["username"],
            engine["password"],
            engine["use_https"],
>>>>>>> 05972b8e
        )
    except dlpx_exceptions.DlpxObjectNotFound as err:
        dx_logging.print_exception(
            f'ERROR: Delphix Engine {engine["ip_address"]} encountered '
            f"an error while creating the session:\n{err}\n"
        )
    try:
        with dlpx_obj.job_mode(single_thread):
            if ARGUMENTS['--create_container']:
                create_container(
                    dlpx_obj,
                    ARGUMENTS['--template_name'],
                    ARGUMENTS['--create_container'],
                    ARGUMENTS['--database'],
                )
                dx_logging.print_info(
                    f'Self Service Container {ARGUMENTS["--create_container"]}'
                    f'was created successfully.'
                )
            elif ARGUMENTS['--delete_container']:
                delete_container(
                    dlpx_obj,
                    ARGUMENTS['--delete_container'],
                    ARGUMENTS['--keep_vdbs'],
                )
            elif ARGUMENTS['--list']:
                list_containers(dlpx_obj)
            elif ARGUMENTS['--remove_owner']:
                remove_owner(
                    dlpx_obj,
                    ARGUMENTS['--remove_owner'],
                    ARGUMENTS['--container_name'],
                )
                dx_logging.print_info(
                    f'User {ARGUMENTS["--remove_owner"]} had '
                    f'access revoked from '
                    f'{ARGUMENTS["--container_name"]}'
                )
            elif ARGUMENTS['--restore_container']:
                restore_container(
                    dlpx_obj,
                    ARGUMENTS['--restore_container'],
                    ARGUMENTS['--bookmark_name'],
                )
                dx_logging.print_info(
                    f'Container {ARGUMENTS["--restore_container"]} '
                    f'was restored successfully with bookmark '
                    f'{ARGUMENTS["--bookmark_name"]}'
                )
            elif ARGUMENTS['--add_owner']:
                add_owner(
                    dlpx_obj,
                    ARGUMENTS['--add_owner'],
                    ARGUMENTS['--container_name'],
                )
                dx_logging.print_info(
                    f'User {ARGUMENTS["--add_owner"]} was granted '
                    f'access to {ARGUMENTS["--container_name"]}'
                )
            elif ARGUMENTS["--refresh_container"]:
                refresh_container(engine, dlpx_obj, ARGUMENTS["--refresh_container"])
                dx_logging.print_info(
                    f'The container {ARGUMENTS["--refresh_container"]}'
                    f' was refreshed.'
                )
            elif ARGUMENTS['--list_hierarchy']:
                list_hierarchy(dlpx_obj, ARGUMENTS['--list_hierarchy'])
            elif ARGUMENTS['--reset_container']:
                reset_container(dlpx_obj, ARGUMENTS['--reset_container'])
                print(f'Container {ARGUMENTS["--reset_container"]} was reset.')
    except (
        dlpx_exceptions.DlpxException,
        exceptions.RequestError,
        exceptions.JobError,
        exceptions.HttpError,
    ) as err:
        dx_logging.print_exception(
            f'Error in ss_container: {engine["hostname"]}\n{err}'
        )
    run_job.find_job_state(engine, dlpx_obj)


def main():
    """
    Main function - setup global variables and timer
    """
    time_start = time.time()
    try:
        dx_session_obj = get_session.GetSession()
        dx_logging.logging_est(ARGUMENTS['--logdir'])
        config_file_path = ARGUMENTS['--config']
        single_thread = ARGUMENTS["--single_thread"]
        engine = ARGUMENTS['--engine']
        dx_session_obj.get_config(config_file_path)
        for each in run_job.run_job_mt(
            main_workflow, dx_session_obj, engine, single_thread
        ):
            each.join()
        elapsed_minutes = run_job.time_elapsed(time_start)
<<<<<<< HEAD
        dx_logging.print_info(
            f'script took {elapsed_minutes} minutes to get this far.'
        )
=======
        dx_logging.print_info(f"script took {elapsed_minutes} minutes to get this far.")
>>>>>>> 05972b8e
    # Here we handle what we do when the unexpected happens
    except SystemExit as err:
        # This is what we use to handle our sys.exit(#)
        sys.exit(err)
    except dlpx_exceptions.DlpxException as err:
        # We use this exception handler when an error occurs in a function.
        dx_logging.print_exception(
<<<<<<< HEAD
            f'ERROR: Please check the ERROR message below:\n{err}'
=======
            f"ERROR: Please check the ERROR message below:\n{err}"
>>>>>>> 05972b8e
        )
        sys.exit(2)
    except exceptions.HttpError as err:
        # We use this exception handler when our connection to Delphix fails
        print(
<<<<<<< HEAD
            f'ERROR: Connection failed to the Delphix Engine. Please '
            f'check the error message below:\n{err}'
=======
            f"ERROR: Connection failed to the Delphix Engine. Please "
            f"check the error message below:\n{err}"
>>>>>>> 05972b8e
        )
        sys.exit(2)
    except exceptions.JobError as err:
        # We use this exception handler when a job fails in Delphix so that we
        # have actionable data
        print(f'A job failed in the Delphix Engine:\n{err.job}')
        elapsed_minutes = run_job.time_elapsed(time_start)
        dx_logging.print_info(
<<<<<<< HEAD
            f'{basename(__file__)} took {elapsed_minutes} minutes to get this far.'
=======
            f"{basename(__file__)} took {elapsed_minutes} minutes to get this far."
>>>>>>> 05972b8e
        )
        sys.exit(3)
    except KeyboardInterrupt:
        # We use this exception handler to gracefully handle ctrl+c exits
        dx_logging.print_debug('You sent a CTRL+C to interrupt the process')
        elapsed_minutes = run_job.time_elapsed(time_start)
        dx_logging.print_info(
<<<<<<< HEAD
            f'{basename(__file__)} took {elapsed_minutes} minutes to get this far.'
=======
            f"{basename(__file__)} took {elapsed_minutes} minutes to get this far."
>>>>>>> 05972b8e
        )


if __name__ == '__main__':
    # Grab our ARGUMENTS from the doc at the top of the script
    ARGUMENTS = docopt(__doc__, version=basename(__file__) + ' ' + VERSION)
    # Feed our ARGUMENTS to the main function, and off we go!
    main()<|MERGE_RESOLUTION|>--- conflicted
+++ resolved
@@ -140,11 +140,7 @@
         exceptions.HttpError,
     ) as err:
         dx_logging.print_exception(
-<<<<<<< HEAD
-            f'Container {container_name} was not created. The error was: {err}'
-=======
             f"Container {container_name} was not created. The error was: {err}"
->>>>>>> 05972b8e
         )
 
 
@@ -246,17 +242,10 @@
         exceptions.HttpError,
     ) as err:
         dx_logging.print_exception(
-<<<<<<< HEAD
-            f'The user was not removed from the container '
-            f'{container_name}:\n{err}'
-        )
-
-=======
             f"The user was not removed from the container " f"{container_name}:\n{err}"
         )
 
 
->>>>>>> 05972b8e
 def refresh_container(dlpx_obj, container_name):
     """
     Refreshes a container
@@ -281,12 +270,7 @@
         exceptions.HttpError,
     ) as err:
         dx_logging.print_exception(
-<<<<<<< HEAD
-            f'Container {container_name} was not refreshed. '
-            f'The error was:\n{err}'
-=======
             f"Container {container_name} was not refreshed. " f"The error was:\n{err}"
->>>>>>> 05972b8e
         )
 
 
@@ -327,12 +311,7 @@
         exceptions.HttpError,
     ) as err:
         dx_logging.print_exception(
-<<<<<<< HEAD
-            f'Container {container_name} was not deleted. '
-            f'The error was:\n{err}'
-=======
             f"Container {container_name} was not deleted. " f"The error was:\n{err}"
->>>>>>> 05972b8e
         )
 
 
@@ -361,11 +340,7 @@
         exceptions.RequestError,
     ) as err:
         dx_logging.print_exception(
-<<<<<<< HEAD
-            f'ERROR: SS Containers could not be listed. The error was:\n{err}'
-=======
             f"ERROR: SS Containers could not be listed. The error was:\n{err}"
->>>>>>> 05972b8e
         )
 
 
@@ -386,11 +361,7 @@
         )
     except exceptions.RequestError as err:
         dx_logging.print_exception(
-<<<<<<< HEAD
-            f'ERROR: SS Container was not reset. The error was:\n{err}'
-=======
             f"ERROR: SS Container was not reset. The error was:\n{err}"
->>>>>>> 05972b8e
         )
 
 
@@ -441,18 +412,10 @@
             if isinstance(js_jdbc, list):
                 js_str += f'{js_db}: {", ".join(js_jdbc)}\n'
             elif isinstance(js_jdbc, str):
-<<<<<<< HEAD
-                js_str += f'{js_db}: {js_jdbc}\n'
-    else:
-        raise dlpx_exceptions.DlpxException(
-            f'Passed a non-dictionary object to convert_dct_str():'
-            f'{type(obj_dct)}'
-=======
                 js_str += f"{js_db}: {js_jdbc}\n"
     else:
         raise dlpx_exceptions.DlpxException(
             f"Passed a non-dictionary object to convert_dct_str():" f"{type(obj_dct)}"
->>>>>>> 05972b8e
         )
     return js_str
 
@@ -474,15 +437,10 @@
     try:
         # Setup the connection to the Delphix Engine
         dlpx_obj.dlpx_session(
-<<<<<<< HEAD
-            engine['ip_address'], engine['username'], engine['password'],
-            engine['use_https']
-=======
             engine["ip_address"],
             engine["username"],
             engine["password"],
             engine["use_https"],
->>>>>>> 05972b8e
         )
     except dlpx_exceptions.DlpxObjectNotFound as err:
         dx_logging.print_exception(
@@ -582,13 +540,7 @@
         ):
             each.join()
         elapsed_minutes = run_job.time_elapsed(time_start)
-<<<<<<< HEAD
-        dx_logging.print_info(
-            f'script took {elapsed_minutes} minutes to get this far.'
-        )
-=======
         dx_logging.print_info(f"script took {elapsed_minutes} minutes to get this far.")
->>>>>>> 05972b8e
     # Here we handle what we do when the unexpected happens
     except SystemExit as err:
         # This is what we use to handle our sys.exit(#)
@@ -596,23 +548,14 @@
     except dlpx_exceptions.DlpxException as err:
         # We use this exception handler when an error occurs in a function.
         dx_logging.print_exception(
-<<<<<<< HEAD
-            f'ERROR: Please check the ERROR message below:\n{err}'
-=======
             f"ERROR: Please check the ERROR message below:\n{err}"
->>>>>>> 05972b8e
         )
         sys.exit(2)
     except exceptions.HttpError as err:
         # We use this exception handler when our connection to Delphix fails
         print(
-<<<<<<< HEAD
-            f'ERROR: Connection failed to the Delphix Engine. Please '
-            f'check the error message below:\n{err}'
-=======
             f"ERROR: Connection failed to the Delphix Engine. Please "
             f"check the error message below:\n{err}"
->>>>>>> 05972b8e
         )
         sys.exit(2)
     except exceptions.JobError as err:
@@ -621,11 +564,7 @@
         print(f'A job failed in the Delphix Engine:\n{err.job}')
         elapsed_minutes = run_job.time_elapsed(time_start)
         dx_logging.print_info(
-<<<<<<< HEAD
-            f'{basename(__file__)} took {elapsed_minutes} minutes to get this far.'
-=======
             f"{basename(__file__)} took {elapsed_minutes} minutes to get this far."
->>>>>>> 05972b8e
         )
         sys.exit(3)
     except KeyboardInterrupt:
@@ -633,11 +572,7 @@
         dx_logging.print_debug('You sent a CTRL+C to interrupt the process')
         elapsed_minutes = run_job.time_elapsed(time_start)
         dx_logging.print_info(
-<<<<<<< HEAD
-            f'{basename(__file__)} took {elapsed_minutes} minutes to get this far.'
-=======
             f"{basename(__file__)} took {elapsed_minutes} minutes to get this far."
->>>>>>> 05972b8e
         )
 
 
