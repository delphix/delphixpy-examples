#!/usr/bin/env python
#Adam Bowen - Apr 2016
#This script refreshes a vdb
# Updated by Corey Brune Oct 2016
#requirements
#pip install --upgrade setuptools pip docopt delphixpy

#The below doc follows the POSIX compliant standards and allows us to use 
#this doc to also define our arguments for the script. This thing is brilliant.
"""Refresh a vdb
Usage:
  dx_refresh_db.py (--name <name> | --dsource <name> | --all_vdbs | --host <name> | --list-timeflows | --list-snapshots)
                   [--timestamp_type <type>]
                   [--timestamp <timepoint_semantic> --timeflow <timeflow>]
                   [-d <identifier> | --engine <identifier> | --all]
                   [--debug] [--parallel <n>] [--poll <n>]
                   [--config <path_to_file>] [--logdir <path_to_file>]
  dx_refresh_db.py -h | --help | -v | --version
Refresh a Delphix VDB
Examples:
  dx_refresh_db.py --name "aseTest" --group "Analytics"
  dx_refresh_db.py --dsource "dlpxdb1"
  dx_refresh_db.py --all_vdbs --host LINUXSOURCE --parallel 4 --debug -d landsharkengine
  dx_refresh_db.py --all_vdbs --group "Analytics" --all
Options:
  --name <name>             Name of the object you are refreshing.
  --all_vdbs                Refresh all VDBs that meet the filter criteria.
  --group <name>            Name of group in Delphix to execute against.
  --dsource <name>          Name of dsource in Delphix to execute against.
  --list-timeflows          List all timeflows
  --list-snapshots          List all snapshots
  --host <name>             Name of environment in Delphix to execute against.
  --timestamp_type <type>   The type of timestamp you are specifying.
                            Acceptable Values: TIME, SNAPSHOT
                            [default: SNAPSHOT]
  --timestamp <timepoint_semantic>
                            The Delphix semantic for the point in time on
                            the source from which you want to refresh your VDB.
                            Formats:
                            latest point in time or snapshot: LATEST
                            point in time: "YYYY-MM-DD HH24:MI:SS"
                            snapshot name: "@YYYY-MM-DDTHH24:MI:SS.ZZZ"
                            snapshot time from GUI: "YYYY-MM-DD HH24:MI"
                            [default: LATEST]
  --timeflow <name>         Name of the timeflow to refresh a VDB
  -d <identifier>           Identifier of Delphix engine in dxtools.conf.
  --engine <type>           Alt Identifier of Delphix engine in dxtools.conf.
  --all                     Run against all engines.
  --debug                   Enable debug logging
  --parallel <n>            Limit number of jobs to maxjob
  --poll <n>                The number of seconds to wait between job polls
                            [default: 10]
  --config <path_to_file>   The path to the dxtools.conf file
                            [default: ./dxtools.conf]
  --logdir <path_to_file>   The path to the logfile you want to use.
                            [default: ./dx_refresh_db.log]
  -h --help                 Show this screen.
  -v --version              Show version.
"""

VERSION="v.0.1.400"


from docopt import docopt
import logging
from os.path import basename
import signal
import sys
import time
import traceback
import json

from multiprocessing import Process
from time import sleep, time

from delphixpy.v1_6_0.delphix_engine import DelphixEngine
from delphixpy.v1_6_0.exceptions import HttpError
from delphixpy.v1_6_0.exceptions import JobError
from delphixpy.v1_6_0.exceptions import RequestError
from delphixpy.v1_6_0 import job_context
<<<<<<< HEAD
from delphixpy.v1_6_0.web import database, environment, group, job, source, user, snapshot
from delphixpy.v1_6_0.web.vo import OracleRefreshParameters, RefreshParameters, TimeflowPointLocation, TimeflowPointSemantic, TimeflowPointTimestamp
=======
from delphixpy.v1_6_0.web import database
from delphixpy.v1_6_0.web import environment
from delphixpy.v1_6_0.web import group
from delphixpy.v1_6_0.web import job
from delphixpy.v1_6_0.web import source
from delphixpy.v1_6_0.web import user
from delphixpy.v1_6_0.web import timeflow
from delphixpy.v1_6_0.web.snapshot import snapshot
from delphixpy.v1_6_0.web.vo import OracleRefreshParameters
from delphixpy.v1_6_0.web.vo import RefreshParameters
from delphixpy.v1_6_0.web.vo import TimeflowPointLocation
from delphixpy.v1_6_0.web.vo import TimeflowPointSemantic
from delphixpy.v1_6_0.web.vo import TimeflowPointTimestamp

class DlpxException(Exception):
    """
    Delphix Exception class. Exit signals are handled by calling method.
    """


    def __init__(self, message):
        Exception.__init__(self, message)

>>>>>>> d5109cac

def run_async(func):
    """
        http://code.activestate.com/recipes/576684-simple-threading-decorator/
        run_async(func)
            function decorator, intended to make "func" run in a separate
            thread (asynchronously).
            Returns the created Thread object
            E.g.:
            @run_async
            def task1():
                do_something
            @run_async
            def task2():
                do_something_too
            t1 = task1()
            t2 = task2()
            ...
            t1.join()
            t2.join()
    """
    from threading import Thread
    from functools import wraps

    @wraps(func)
    def async_func(*args, **kwargs):
        func_hl = Thread(target = func, args = args, kwargs = kwargs)
        func_hl.start()
        return func_hl

    return async_func
    

def find_all_databases_by_dsource_name(engine, server, dsource_name, 
                                       exclude_js_container=True):
    """
    Easy way to quickly find databases by dSource
    """

    #First search for the dSource name specified and return its reference
    dsource_obj = find_obj_by_name(engine, server, database, dsource_name)

    if dsource_obj:
        return(database.get_all(server, 
                        provision_container=dsource_obj.reference, 
                        no_js_container_data_source=exclude_js_container))


def find_all_databases_by_group_name(engine, server, group_name, 
                                     exclude_js_container=True):
    """
    Easy way to quickly find databases by group name
    """

    #First search groups for the name specified and return its reference
    group_obj = find_obj_by_name(engine, server, group, group_name)
    if group_obj:
        return(database.get_all(server, group=group_obj.reference, 
                           no_js_container_data_source=exclude_js_container))


def find_database_by_name_and_group_name(engine, server, group_name, 
                                         database_name):

    databases = find_all_databases_by_group_name(engine, server, group_name)

    for each in databases:
        if each.name == database_name:
            print_debug(engine["hostname"] + ": Found a match " + 
                        str(each.reference))
            return each

    print_info(engine["hostname"] + ": Unable to find \"" + 
               database_name + "\" in " + group_name)


def find_obj_by_name(engine, server, f_class, obj_name):
    """
    Function to find objects by name and object class, and return object's 
    reference as a string.
    You might use this function to find objects like groups.
    """
    print_debug(engine["hostname"] + ": Searching objects in the " + 
                f_class.__name__ + " class\n   for one named \"" + 
                obj_name +"\"")

    obj_ref = ''
    all_objs = f_class.get_all(server)
    for obj in all_objs:
        if obj.name == obj_name:
            print_debug(engine["hostname"] + ": Found a match " + 
                        str(obj.reference))

            return obj
    print_info(engine["hostname"] + ": Unable to find a match")


def find_snapshot_by_database_and_name(engine, server, database_obj, snap_name):
    snapshots = snapshot.get_all(server, database=database_obj.reference)
    matches = []
    for snapshot_obj in snapshots:
        if str(snapshot_obj.name).startswith(arguments['--timestamp']):
            matches.append(snapshot_obj)

    if len(matches) == 1:
<<<<<<< HEAD
        print_debug(engine["hostname"] + ": Found one and only one match. This is good.")
        print_debug(engine["hostname"] + ": " + str(matches[0]))
=======
        print_debug(engine["hostname"] + 
                    ": Found one and only one match. This is good.")
        print_debug(engine["hostname"] + ": " + matches[0])

>>>>>>> d5109cac
        return matches[0]

    elif len(matches) > 1:
        print_error("The name specified was not specific enough. " \
                    "More than one match found.")

        for each in matches:
            print_debug(engine["hostname"] + ": " + each.name)
    else:
        print_error("No matches found for the time specified")
    print_error("No matching snapshot found")


def find_snapshot_by_database_and_time(engine, server, database_obj, snap_time):
    """
    Find snapshot object by database name and timetamp
    engine: 
    server: A Delphix engine object.
    database_obj: The database reference to retrieve the snapshot
    snap_time: timstamp of the snapshot
    """
    snapshots = snapshot.get_all(server, database=database_obj.reference)
    matches = []

    for snapshot_obj in snapshots:
        if str(snapshot_obj.latest_change_point.timestamp) == snap_time \
               or str(snapshot_obj.first_change_point.timestamp) == snap_time:

            matches.append(snapshot_obj)

    if len(matches) == 1:
<<<<<<< HEAD
        print_debug(engine["hostname"] + ": Found one and only one match. This is good.")
        print_debug(engine["hostname"] + ": " + str(matches[0]))
=======
        snap_match = get_obj_name(server, database, matches[0].container)
        print_debug(engine['hostname'] + 
                    ': Found one and only one match. This is good.')
        print_debug(engine['hostname'] + ': ' + snap_match)

>>>>>>> d5109cac
        return matches[0]

    elif len(matches) > 1:
<<<<<<< HEAD
        print_error("The time specified was not specific enough. More than one match found.")
        print_debug(engine["hostname"] + ": " + str(matches))
=======
        print_debug(engine["hostname"] + ": " + matches)
        raise DlpxException('The time specified was not specific enough.'
                    ' More than one match found.\n')
>>>>>>> d5109cac
    else:
        raise DlpxException('No matches found for the time specified.\n')


def find_source_by_database(engine, server, database_obj):
    #The source tells us if the database is enabled/disables, virtual, 
    # vdb/dSource, or is a staging database.
    source_obj = source.get_all(server, database=database_obj.reference)

    #We'll just do a little sanity check here to ensure we only have a 
    # 1:1 result.
    if len(source_obj) == 0:
        print_error(engine["hostname"] + ": Did not find a source for " + 
                    database_obj.name + ". Exiting")
        sys.exit(1)

    elif len(source_obj) > 1:
        print_error(engine["hostname"] + 
                    ": More than one source returned for " + 
                    database_obj.name + ". Exiting")
        print_error(source_obj)
        sys.exit(1)

    return source_obj


def get_config(config_file_path):
    """
    This function reads in the dxtools.conf file
    """
    #First test to see that the file is there and we can open it
    try:
        config_file = open(config_file_path).read()
    except:
        print_error("Was unable to open " + config_file_path + 
                    ". Please check the path and permissions, then try again.")
        sys.exit(1)

    #Now parse the file contents as json and turn them into a 
    # python dictionary, throw an error if it isn't proper json
    try:
        config = json.loads(config_file)
    except:
        print_error("Was unable to read " + config_file_path + 
                    " as json. Please check file in a json formatter and " \
                    "try again.")
        sys.exit(1)

    #Create a dictionary of engines (removing the data node from the 
    # dxtools.json, for easier parsing)
    delphix_engines = {}
    for each in config['data']:
        delphix_engines[each['hostname']] = each

    print_debug(delphix_engines)
    return delphix_engines


def logging_est(logfile_path):
    """
    Establish Logging
    """
    global debug
    logging.basicConfig(filename=logfile_path,
                        format='%(levelname)s:%(asctime)s:%(message)s',
                        level=logging.INFO, datefmt='%Y-%m-%d %H:%M:%S')

    print_info("Welcome to " + basename(__file__) + ", version " + VERSION)

    global logger
    debug = arguments['--debug']
    logger = logging.getLogger()
    if debug == True:
        logger.setLevel(10)
        print_info("Debug Logging is enabled.")


def job_mode(server):
    """
    This function tells Delphix how to execute jobs, based on the 
    single_thread variable at the beginning of the file
    """
    #Synchronously (one at a time)
    if single_thread == True:
        job_m = job_context.sync(server)
        print_debug("These jobs will be executed synchronously")
    #Or asynchronously
    else:
        job_m = job_context.async(server)
        print_debug("These jobs will be executed asynchronously")
    return job_m


def job_wait():
    """
    This job stops all work in the thread/process until all jobs on the 
    engine are completed.
    """
    #Grab all the jos on the server (the last 25, be default)
    all_jobs = job.get_all(server)
    #For each job in the list, check to see if it is running (not ended)
    for jobobj in all_jobs:
        if not (jobobj.job_state in ["CANCELED", "COMPLETED", "FAILED"]):
            print_debug("Waiting for " + jobobj.reference + " (currently: " + 
                        jobobj.job_state + 
                        ") to finish running against the container")

            #If so, wait
            job_context.wait(server,jobobj.reference)


def get_obj_name(server, f_object, obj_reference):
    """
    Return the object name from obj_reference
                
    engine: A Delphix engine object.
    obj_reference: The object reference to retrieve the name
    """

    try:
        obj_name = f_object.get(server, obj_reference)
        return(obj_name.name)

    except RequestError as e:
        raise dlpxExceptionHandler(e)

    except HttpError as e:
        raise DlpxException(e)


def list_snapshots(server):
    """
    List all snapshots with timestamps
    """

    header = 'Snapshot Name, First Change Point, Latest Change Point'
    snapshots = snapshot.get_all(server)

    print header
    for snap in snapshots:
        container_name = get_obj_name(server, database, snap.container)
        snap_range = snapshot.timeflow_range(server, snap.reference)

        print '%s, %s, %s, %s' % (str(snap.name),
                                  container_name,
                                  snap_range.start_point.timestamp,
                                  snap_range.end_point.timestamp)


@run_async
def main_workflow(engine):
    """
    This function is where we create our main workflow.
    Use the @run_async decorator to run this function asynchronously.
    The @run_async decorator allows us to run against multiple Delphix Engine 
    simultaneously
    """

    #Pull out the values from the dictionary for this engine
    engine_address = engine["ip_address"]
    engine_username = engine["username"]
    engine_password = engine["password"]
    #Establish these variables as empty for use later
    databases = []
    environment_obj = None
    source_objs = None
    jobs = {}
    

    #Setup the connection to the Delphix Engine
    server = serversess(engine_address, engine_username, engine_password)

    #If an environment/server was specified
    if host_name:
        print_debug(engine["hostname"] + ": Getting environment for " + 
                    host_name)
        #Get the environment object by the hostname
        environment_obj = find_obj_by_name(engine, server, environment, 
                                           host_name)

        if environment_obj != None:
            #Get all the sources running on the server
            env_source_objs = source.get_all(server, 
                                     environment=environment_obj.reference)

            #If the server doesn't have any objects, exit.
            if env_source_objs == None:
                print_error(host_name + "does not have any objects. Exiting")
                sys.exit(1)

            #If we are only filtering by the server, then put those objects in 
            # the main list for processing
            if not(arguments['--group'] and database_name):
                source_objs = env_source_objs
                all_dbs = database.get_all(server, 
                                           no_js_container_data_source=True)
                databases = []
                for source_obj in source_objs:
                    if source_obj.staging == False and \
                                  source_obj.virtual == True:

                        database_obj = database.get(server, 
                                                    source_obj.container)

                        if database_obj in all_dbs:
                            databases.append(database_obj)
        else:
            print_error(engine["hostname"] + ":No environment found for " + 
                        host_name + ". Exiting")
            sys.exit(1)

    #If we specified a specific database by name....
    if arguments['--name']:
        #Get the database object from the name

        database_obj = find_obj_by_name(engine, server, database,
                                        arguments['--name'])
        if database_obj:
            databases.append(database_obj)

    #Else if we specified a group to filter by....
    elif arguments['--group']:
        print_debug(engine["hostname"] + ":Getting databases in group " + 
                    arguments['--group'])
        #Get all the database objects in a group.
        databases = find_all_databases_by_group_name(engine, server, 
                                                     arguments['--group'])

    #Else if we specified a dSource to filter by....
    elif arguments['--dsource']:
        print_debug(engine["hostname"] + ":Getting databases for dSource" + 
                    arguments['--dsource'])

        #Get all the database objects in a group.
        databases = find_all_databases_by_dsource_name(engine, server, 
                                                       arguments['--dsource'])

    #Else, if we said all vdbs ...
    elif arguments['--all_vdbs'] and not arguments['--host'] :
        print_debug(engine['hostname'] + ':Getting all VDBs ')

        #Grab all databases, but filter out the database that are in JetStream 
        #containers, because we can't refresh those this way.
        databases = database.get_all(server, no_js_container_data_source=True)

    elif arguments['--list-timeflows']:
        list_timeflows(server)

    elif arguments['--list-snapshots']:
        list_snapshots(server)

    #reset the running job count before we begin
    i = 0
    with job_mode(server):
        #While there are still running jobs or databases still to process....

        while (len(jobs) > 0 or len(databases) > 0):

            #While there are databases still to process and we are still under 
            #the max simultaneous jobs threshold (if specified)
            while len(databases) > 0 and (arguments['--parallel'] == None or \
                  i < int(arguments['--parallel'])):

                #Give us the next database in the list, and then remove it
                database_obj = databases.pop()
                #Get the source of the database.
                source_obj = find_source_by_database(engine, server, 
                                                     database_obj)

               #If we applied the environment/server filter AND group filter, 
               # find the intersecting matches
                if environment_obj != None and (arguments['--group']):
                    match = False

                    for env_source_obj in env_source_objs:
                        if source_obj[0].reference in env_source_obj.reference:
                            match = True
                            break
                    if match == False:
                        print_error(engine["hostname"] + ": " + 
                                    database_obj.name + " does not exist on " +
                                    host_name + ". Exiting")
                        return

                #Refresh the database
                refresh_job = refresh_database(engine, server, jobs, 
                                               source_obj[0], database_obj)
                #If refresh_job has any value, then we know that a job was 
                # initiated.

                if refresh_job:
                    #increment the running job count
                    i += 1
            #Check to see if we are running at max parallel processes, and 
            # report if so.
            if ( arguments['--parallel'] != None and \
                 i >= int(arguments['--parallel'])):

                print_info(engine["hostname"] + ": Max jobs reached (" + 
                           str(i) + ")")

            i = update_jobs_dictionary(engine, server, jobs)
            print_info(engine["hostname"] + ": " + str(i) + " jobs running. " +
                       str(len(databases)) + " jobs waiting to run")

            #If we have running jobs, pause before repeating the checks.
            if len(jobs) > 0:
                sleep(float(arguments['--poll']))


def on_exit(sig, func=None):
    """
    This function helps us end cleanly and with exit codes
    """
    print_info("Shutdown Command Received")
    print_info("Shutting down " + basename(__file__))
    sys.exit(0)


def print_debug(print_obj):
    """
    Call this function with a log message to prefix the message with DEBUG
    """
    try:
        if debug == True:
            print "DEBUG: " + str(print_obj)
            logging.debug(str(print_obj))
    except:
        pass


def print_error(print_obj):
    """
    Call this function with a log message to prefix the message with ERROR
    """
    print "ERROR: " + str(print_obj)
    logging.error(str(print_obj))


def print_info(print_obj):
    """
    Call this function with a log message to prefix the message with INFO
    """
    print "INFO: " + str(print_obj)
    logging.info(str(print_obj))


def print_warning(print_obj):
    """
    Call this function with a log message to prefix the message with WARNING
    """
    print "WARNING: " + str(print_obj)
    logging.warning(str(print_obj))


def refresh_database(engine, server, jobs, source_obj, container_obj):
    """
    This function actually performs the refresh
    engine:
    server: Engine object
    jobs: list containing running jobs
    source_obj: source object used to refresh from snapshot or timeflow
    container_obj: VDB container
    """

    #Sanity check to make sure our source object has a reference
    if source_obj.reference:
        #We can only refresh VDB's
        if source_obj.virtual != True:
            print_warning(engine["hostname"] + ": " + container_obj.name + 
                          " is not a virtual object. Skipping.")

        #Ensure this source is not a staging database. We can't act upon those.
        elif source_obj.staging == True:
            print_warning(engine["hostname"] + ": " + container_obj.name + 
                          " is a staging database. Skipping.")

        #Ensure the source is enabled. We can't refresh disabled databases.
        elif source_obj.runtime.enabled == "ENABLED" :
            source_db = database.get(server, container_obj.provision_container)
            if not source_db:
                print_error(engine["hostname"] + 
                            ":Was unable to retrieve the source container for "
                            + container_obj.name)
            print_info(engine["hostname"] + ": Refreshing " + 
                       container_obj.name + " from " + source_db.name)
            print_debug(engine["hostname"] + ": Type: " + source_obj.type )
            print_debug(engine["hostname"] + ":" + source_obj.type)

            #If the vdb is a Oracle type, we need to use a 
            # OracleRefreshParameters

            if str(container_obj.reference).startswith("ORACLE"):
                refresh_params = OracleRefreshParameters()
            else:
                refresh_params = RefreshParameters()
            
            try:
                refresh_params.timeflow_point_parameters = set_timeflow_point(
                                                           engine, server, 
                                                           source_db)
                print_debug(engine["hostname"] + ":" + str(refresh_params))

                #Sync it
                database.refresh(server, container_obj.reference, 
                                 refresh_params)
                jobs[container_obj] = server.last_job

            except RequestError as e:
                print '\nERROR: Could not set timeflow point:\n%s\n' % (
                      e.message.action)
                sys.exit(1)

            except DlpxException as e:
                print 'ERROR: Could not set timeflow point:\n%s\n' % (e.message)
                sys.exit(1)


            #return the job object to the calling statement so that we can 
            # tell if a job was created or not (will return None, if no job)
            return server.last_job

        #Don't do anything if the database is disabled
        else:
            print_warning(engine["hostname"] + ": " + container_obj.name + 
                          " is not enabled. Skipping sync")


def run_job(engine):
    """
    This function runs the main_workflow aynchronously against all the 
    servers specified
    """

    #Create an empty list to store threads we create.
    threads = []
    #If the --all argument was given, run against every engine in dxtools.conf

    if arguments['--all']:
        print_info("Executing against all Delphix Engines in the dxtools.conf")

        #For each server in the dxtools.conf...
        for delphix_engine in dxtools_objects:
            engine = dxtools_objects[delphix_engine]
            #Create a new thread and add it to the list.
            threads.append(main_workflow(engine))

    else:
        #Else if the --engine argument was given, test to see if the engine 
        # exists in dxtools.conf
        if arguments['--engine']:
            try:
                engine = dxtools_objects[arguments['--engine']]
                print_info("Executing against Delphix Engine: " + 
                           arguments['--engine'])
            except:
                print_error("Delphix Engine \"" + arguments['--engine'] + "\" \
                            cannot be found in " + config_file_path)
                print_error("Please check your value and try again. Exiting")
                sys.exit(1)

        #Else if the -d argument was given, test to see if the engine exists 
        # in dxtools.conf
        elif arguments['-d']:
            try:
                engine = dxtools_objects[arguments['-d']]
                print_info("Executing against Delphix Engine: " + 
                           arguments['-d'])
            except:
                print_error("Delphix Engine \"" + arguments['-d'] + 
                            "\" cannot be found in " + config_file_path)
                print_error("Please check your value and try again. Exiting")
                sys.exit(1)

        else:
            #Else search for a default engine in the dxtools.conf
            for delphix_engine in dxtools_objects:
                if dxtools_objects[delphix_engine]['default'] == 'true':
                    engine = dxtools_objects[delphix_engine]
                    print_info("Executing against the default Delphix Engine" \
                               " in the dxtools.conf: " + 
                               dxtools_objects[delphix_engine]['hostname'])
                    break
            if engine == None:
                print_error("No default engine found. Exiting")
                sys.exit(1)
        #run the job against the engine
        threads.append(main_workflow(engine))

    #For each thread in the list...
    for each in threads:
        #join them back together so that we wait for all threads to complete 
        # before moving on
        each.join()


def serversess(f_engine_address, f_engine_username, f_engine_password):
    """
    Function to setup the session with the Delphix Engine
    """
    server_session= DelphixEngine(f_engine_address, f_engine_username, 
                                  f_engine_password, "DOMAIN")
    return server_session


def list_timeflows(server):
    """
    Retrieve and print all timeflows for a given engine
    """

    ret_timeflow_dct = {}
    all_timeflows = timeflow.get_all(server)

    print 'DB Name, Timeflow Name, Timestamp'

    for tfbm_lst in all_timeflows:
        try:

            db_name = get_obj_name(server, database, tfbm_lst.container)
            print '%s, %s, %s\n' % (str(db_name), str(tfbm_lst.name),
                                    str(tfbm_lst.parent_point.timestamp))

        except AttributeError:
            print '%s, %s\n' % (str(tfbm_lst.name), str(db_name))

        except TypeError as e:
           raise DlpxException('Listing Timeflows encountered an error:\n%s' %
                               (e.message))

        except RequestError, e:
            dlpx_err = e.message
            raise DlpxException(dlpx_err.action)


def set_timeflow_point(engine, server, container_obj):
    """
    This returns the reference of the timestamp specified.
    engine:
    server: Delphix Engine object
    container_obj: VDB object
    """

    if arguments['--timestamp_type'].upper() == "SNAPSHOT":
        if arguments['--timestamp'].upper() == "LATEST":
            print_debug(engine["hostname"] + ": Using the latest Snapshot")
            timeflow_point_parameters = TimeflowPointSemantic()
            timeflow_point_parameters.location = "LATEST_SNAPSHOT"

        elif arguments['--timestamp'].startswith("@"):
            print_debug(engine["hostname"] + ": Using a named snapshot")
            snapshot_obj = find_snapshot_by_database_and_name(engine, server, 
                                                     container_obj, 
                                                     arguments['--timestamp'])

            if snapshot_obj:
                timeflow_point_parameters=TimeflowPointLocation()
                timeflow_point_parameters.timeflow = snapshot_obj.timeflow
                timeflow_point_parameters.location = \
                               snapshot_obj.latest_change_point.location

            else:
                raise DlpxException('ERROR: Was unable to use the specified '
                                    'snapshot %s for database %s.\n' %
                                    (arguments['--timestamp'],
                                    container_obj.name))

        elif arguments['--timestamp']:
            print_debug(engine["hostname"] + 
                        ": Using a time-designated snapshot")
            snapshot_obj = find_snapshot_by_database_and_time(
                           engine, server, container_obj, 
                           arguments['--timestamp'])

            if snapshot_obj:
                timeflow_point_parameters=TimeflowPointTimestamp()
                timeflow_point_parameters.timeflow = snapshot_obj.timeflow
                timeflow_point_parameters.timestamp = \
                               snapshot_obj.latest_change_point.timestamp

            else:
                raise DlpxException('Was unable to find a suitable time'
                                    '  for %s for database %s' %
                                    (arguments['--timestamp'],
                                    container_obj.name))

    elif arguments['--timestamp_type'].upper() == "TIME":

        if arguments['--timestamp'].upper() == "LATEST":
            timeflow_point_parameters = TimeflowPointSemantic()
            timeflow_point_parameters.location = "LATEST_POINT"

        elif arguments['--timestamp']:
            timeflow_point_parameters = TimeflowPointTimestamp()
            timeflow_point_parameters.type = 'TimeflowPointTimestamp'
            timeflow_obj = find_obj_by_name(engine, server, timeflow, 
                               arguments['--timeflow'])

            timeflow_point_parameters.timeflow = timeflow_obj.reference
            timeflow_point_parameters.timestamp = arguments['--timestamp']
            return timeflow_point_parameters
    else:
        raise DlpxException(arguments['--timestamp_type'] + 
                    " is not a valied timestamp_type. Exiting")

    timeflow_point_parameters.container = container_obj.reference
    return timeflow_point_parameters


def time_elapsed():
    """
    This function calculates the time elapsed since the beginning of the script.
    Call this anywhere you want to note the progress in terms of time 
    """
    elapsed_minutes = round((time() - time_start)/60, +1)
    return elapsed_minutes


def update_jobs_dictionary(engine, server, jobs):
    """
    This function checks each job in the dictionary and updates its status or 
    removes it if the job is complete.
    Return the number of jobs still running.
    """
    #Establish the running jobs counter, as we are about to update the count 
    # from the jobs report.
    i = 0
    #get all the jobs, then inspect them
    for j in jobs.keys():
        job_obj = job.get(server, jobs[j])
        print_debug(engine["hostname"] + ": " + str(job_obj))
        print_info(engine["hostname"] + ": " + j.name + ": " + 
                   job_obj.job_state)
        
        if job_obj.job_state in ["CANCELED", "COMPLETED", "FAILED"]:
            #If the job is in a non-running state, remove it from the running 
            # jobs list.
            del jobs[j]
        else:
            #If the job is in a running state, increment the running job count.
            i += 1
    return i


def main(argv):
    #We want to be able to call on these variables anywhere in the script.
    global single_thread
    global usebackup
    global time_start
    global host_name
    global database_name
    global config_file_path
    global dxtools_objects

    try:
        #Declare globals that will be used throughout the script.
        logging_est(arguments['--logdir'])
        print_debug(arguments)
        time_start = time()
        engine = None
        single_thread = False
        database_name = arguments['--name']
        host_name = arguments['--host']
        config_file_path = arguments['--config']
        #Parse the dxtools.conf and put it into a dictionary
        dxtools_objects = get_config(config_file_path)
        
        #This is the function that will handle processing main_workflow for 
        # all the servers.
        run_job(engine)
        
        elapsed_minutes = time_elapsed()
        print_info("script took " + str(elapsed_minutes) + 
                   " minutes to get this far.")

    #Here we handle what we do when the unexpected happens
    except SystemExit as e:
        """
        This is what we use to handle our sys.exit(#)
        """
        sys.exit(e)
    except HttpError as e:
        """
        We use this exception handler when our connection to Delphix fails
        """
        print_error("Connection failed to the Delphix Engine")
        print_error( "Please check the ERROR message below")
        print_error(e.message)
        sys.exit(2)
    except JobError as e:
        """
        We use this exception handler when a job fails in Delphix so that we 
        have actionable data
        """
        print_error("A job failed in the Delphix Engine")
        print_error(e.job)
        elapsed_minutes = time_elapsed()
        print_info(basename(__file__) + " took " + str(elapsed_minutes) + 
                   " minutes to get this far.")
        sys.exit(3)
    except KeyboardInterrupt:
        """
        We use this exception handler to gracefully handle ctrl+c exits
        """
        print_debug("You sent a CTRL+C to interrupt the process")
        elapsed_minutes = time_elapsed()
        print_info(basename(__file__) + " took " + str(elapsed_minutes) + 
                   " minutes to get this far.")
    except:
        """
        Everything else gets caught here
        """
        print_error(sys.exc_info()[0])
        print_error(traceback.format_exc())
        elapsed_minutes = time_elapsed()
        print_info(basename(__file__) + " took " + str(elapsed_minutes) + 
                   " minutes to get this far.")
        sys.exit(1)

if __name__ == "__main__":
    #Grab our arguments from the doc at the top of the script
    arguments = docopt(__doc__, version=basename(__file__) + " " + VERSION)

    #Feed our arguments to the main function, and off we go!
    main(arguments)<|MERGE_RESOLUTION|>--- conflicted
+++ resolved
@@ -78,10 +78,7 @@
 from delphixpy.v1_6_0.exceptions import JobError
 from delphixpy.v1_6_0.exceptions import RequestError
 from delphixpy.v1_6_0 import job_context
-<<<<<<< HEAD
-from delphixpy.v1_6_0.web import database, environment, group, job, source, user, snapshot
-from delphixpy.v1_6_0.web.vo import OracleRefreshParameters, RefreshParameters, TimeflowPointLocation, TimeflowPointSemantic, TimeflowPointTimestamp
-=======
+
 from delphixpy.v1_6_0.web import database
 from delphixpy.v1_6_0.web import environment
 from delphixpy.v1_6_0.web import group
@@ -104,8 +101,6 @@
 
     def __init__(self, message):
         Exception.__init__(self, message)
-
->>>>>>> d5109cac
 
 def run_async(func):
     """
@@ -211,15 +206,11 @@
             matches.append(snapshot_obj)
 
     if len(matches) == 1:
-<<<<<<< HEAD
-        print_debug(engine["hostname"] + ": Found one and only one match. This is good.")
-        print_debug(engine["hostname"] + ": " + str(matches[0]))
-=======
+
         print_debug(engine["hostname"] + 
                     ": Found one and only one match. This is good.")
         print_debug(engine["hostname"] + ": " + matches[0])
 
->>>>>>> d5109cac
         return matches[0]
 
     elif len(matches) > 1:
@@ -251,27 +242,18 @@
             matches.append(snapshot_obj)
 
     if len(matches) == 1:
-<<<<<<< HEAD
-        print_debug(engine["hostname"] + ": Found one and only one match. This is good.")
-        print_debug(engine["hostname"] + ": " + str(matches[0]))
-=======
         snap_match = get_obj_name(server, database, matches[0].container)
         print_debug(engine['hostname'] + 
                     ': Found one and only one match. This is good.')
         print_debug(engine['hostname'] + ': ' + snap_match)
 
->>>>>>> d5109cac
+
         return matches[0]
 
     elif len(matches) > 1:
-<<<<<<< HEAD
-        print_error("The time specified was not specific enough. More than one match found.")
-        print_debug(engine["hostname"] + ": " + str(matches))
-=======
         print_debug(engine["hostname"] + ": " + matches)
         raise DlpxException('The time specified was not specific enough.'
                     ' More than one match found.\n')
->>>>>>> d5109cac
     else:
         raise DlpxException('No matches found for the time specified.\n')
 
