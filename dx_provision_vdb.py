#!/usr/bin/env python3
# Adam Bowen - Apr 2016
# This script provisions a vdb or dSource
# Updated by Corey Brune Aug 2016
# --- Create vFiles VDB
# requirements
# pip install docopt delphixpy

# The below doc follows the POSIX compliant standards and allows us to use
# this doc to also define our ARGUMENTS for the script.

"""Provision VDB's
Usage:
  dx_provision_db.py --source <name> --target_grp <name> --db <name> \
  --env_name <name> --type <type>
  [--envinst <name> --timestamp_type <type>]
  [--timestamp <timepoint_semantic> --timeflow <name> --no_truncate_log]
  [--instname <sid> --mntpoint <path> --uniqname <name> --engine <identifier>]
  [--single_thread <bool> --vdb_restart <bool> --parallel <n> --poll <n>]
  [--config <path_to_file> --logdir <path_to_file> --postrefresh <name>]
  [--prerefresh <name> --configure-clone <name> --prerollback <name>]
  [--postrollback <name> --logsync]
  dx_provision_db.py --help | --version
Provision VDB from a defined source on the defined target environment.

Examples:
  dx_provision_vdb.py --engine landsharkengine --logsync \
  --source "ASE pubs3 DB" --db vase --target_grp Analytics \
  --env_name LINUXTARGET --type ase --envinst "LINUXTARGET"

  dx_provision_vdb.py --source "Employee Oracle 11G DB" \
  --instname autod --uniqname autoprod --db autoprod --target autoprod \
  --target_grp Analytics --env_name LINUXTARGET --type oracle \
  --envinst "/u01/app/oracle/product/11.2.0/dbhome_1"

  dx_provision_vdb.py --source "AdventureWorksLT2008R2" \
  --db vAW --target_grp Analytics --env_name WINDOWSTARGET \
  --type mssql --envinst MSSQLSERVER --all

  dx_provision_vdb.py --source UF_Source --db appDataVDB \
  --target_grp Untitled --env_name LinuxTarget --type vfiles \
  --mntpoint /mnt/provision/appDataVDB \
  --prerollback "/u01/app/oracle/product/scripts/PreRollback.sh" \
  --postrollback "/u01/app/oracle/product/scripts/PostRollback.sh" \
  --vdb_restart true

  dx_provision_vdb.py --source sPDB1  --db vPDB1 --target_grp dev \
  --env_name LinuxTarget --type oramt \
  --envinst /u01/app/oracle/product/18.0.0.0/dbhome_1

Options:
  --source <name>           Name of the source object
  --target_grp <name>       The group into which Delphix will place the VDB.
  --db <name>               The name you want to give the database (Oracle Only)
  --no_truncate_log         Don't truncate log on checkpoint (ASE only)
  --env_name <name>         The name of the Target environment in Delphix
  --type <type>             The type of VDB this is.
                            oracle | oramt | mssql | ase | vfiles
  --logsync                 Enable logsync
  --prerefresh <name>       Pre-Hook commands before a refresh
  --postrefresh <name>      Post-Hook commands after a refresh
  --prerollback <name>      Post-Hook commands before a rollback
  --postrollback <name>     Post-Hook commands after a rollback
  --configure-clone <name>  Configure Clone commands
  --vdb_restart <bool>      Automatically start VDBs after a host reboot.
                            Either True or False.
                            [default: True]
  --envinst <name>          The identifier of the instance in Delphix.
                            ex. "/u01/app/oracle/product/11.2.0/dbhome_1"
                            ex. LINUXTARGET
  --timeflow <name>         Name of the timeflow from which you are provisioning
  --timestamp_type <type>   The type of timestamp you are specifying.
                            Acceptable Values: TIME, SNAPSHOT
                            [default: SNAPSHOT]
  --timestamp <timepoint_semantic>
                            The Delphix semantic for the point in time from
                            which you want to provision your VDB.
                            Formats:
                            latest point in time or snapshot: LATEST
                            point in time: "YYYY-MM-DD HH24:MI:SS"
                            snapshot name: "@YYYY-MM-DDTHH24:MI:SS.ZZZ"
                            snapshot time from GUI: "YYYY-MM-DD HH24:MI"
                            [default: LATEST]
  --instname <sid>          Target VDB SID name (Oracle Only)
  --uniqname <name>         Target VDB db_unique_name (Oracle Only)
  --mntpoint <path>         Mount point for the VDB
                            [default: /mnt/provision]
  --engine <type>           Identifier of Delphix engine in dxtools.conf.
                            [default: default]
  --parallel <n>            Limit number of jobs to maxjob
  --poll <n>                The number of seconds to wait between job polls
                            [default: 5]
  --config <path_to_file>   The path to the dxtools.conf file
                            [default: ./config/dxtools.conf]
  --logdir <path_to_file>    The path to the logfile you want to use.
                            [default: ./logs/dx_provision_vdb.log]
  -h --help                 Show this screen.
  -v --version              Show version.
"""
import sys
import time
from os.path import basename

import docopt

from delphixpy.v1_10_2 import exceptions
from delphixpy.v1_10_2.web import database
from delphixpy.v1_10_2.web import environment
from delphixpy.v1_10_2.web import group
from delphixpy.v1_10_2.web import repository
from delphixpy.v1_10_2.web import sourceconfig
from delphixpy.v1_10_2.web import vo
from lib import dlpx_exceptions
from lib import dx_logging
from lib import dx_timeflow
from lib import get_references
from lib import get_session
from lib import run_job
from lib.run_async import run_async

<<<<<<< HEAD
VERSION = 'v.0.3.007'
=======
VERSION = "v.0.3.006"
>>>>>>> b8dc45a6


def create_ase_vdb(
    dlpx_obj,
    group_ref,
    vdb_name,
    source_obj,
    env_inst,
    timestamp,
    timestamp_type="SNAPSHOT",
    no_truncate_log=False,
):
    """
    Create a Sybase ASE VDB
    :param dlpx_obj: DDP session object
    :type dlpx_obj: lib.GetSession.GetSession object
    :param group_ref: Reference of Group name where the VDB will be created
    :type group_ref: str
    :param vdb_name: Name of the VDB
    :type vdb_name: str
    :param source_obj: Database object of the source
    :type source_obj: class
    delphixpy.v1_10_2.web.objects.UnixHostEnvironment.UnixHostEnvironment
    :param env_inst: Environment installation identifier in Delphix.
    EX: "/u01/app/oracle/product/11.2.0/dbhome_1"
    EX: ASETARGET
    :type env_inst: str
    :param timestamp: The Delphix semantic for the point in time on the
        source from which to refresh the VDB
    :type timestamp: str
    :param timestamp_type: The Delphix semantic for the point in time on
    the source from which you want to refresh your VDB either SNAPSHOT or TIME
    :type timestamp_type: str
    :param no_truncate_log: Don't truncate log on checkpoint
    :type no_truncate_log: bool
    :return:
    """
    engine_name = list(dlpx_obj.dlpx_ddps)[0]
    dx_timeflow_obj = dx_timeflow.DxTimeflow(dlpx_obj.server_session)
    try:
        vdb_obj = get_references.find_obj_by_name(
            dlpx_obj.server_session, database, vdb_name
        )
        raise dlpx_exceptions.DlpxObjectExists(f"{vdb_obj} exists.")
    except dlpx_exceptions.DlpxObjectNotFound:
        pass
    vdb_params = vo.ASEProvisionParameters()
    vdb_params.container = vo.ASEDBContainer()
    if no_truncate_log:
        vdb_params.truncate_log_on_checkpoint = False
    else:
        vdb_params.truncate_log_on_checkpoint = True
    vdb_params.container.group = group_ref
    vdb_params.container.name = vdb_name
    vdb_params.source = vo.ASEVirtualSource()
    vdb_params.source.allow_auto_vdb_restart_on_host_reboot = True
    vdb_params.source_config = vo.ASESIConfig()
    vdb_params.source_config.database_name = vdb_name
    vdb_params.source_config.repository = get_references.find_obj_by_name(
        dlpx_obj.server_session, repository, env_inst
    ).reference
    vdb_params.timeflow_point_parameters = dx_timeflow_obj.set_timeflow_point(
        source_obj, timestamp_type, timestamp
    )
    vdb_params.timeflow_point_parameters.container = source_obj.reference
    dx_logging.print_info(f"{engine_name} provisioning {vdb_name}")
    database.provision(dlpx_obj.server_session, vdb_params)
    # Add the job into the jobs dictionary so we can track its progress
    dlpx_obj.jobs[dlpx_obj.server_session.address] = dlpx_obj.server_session.last_job


def create_mssql_vdb(
    dlpx_obj,
    group_ref,
    vdb_name,
    environment_obj,
    source_obj,
    env_inst,
    timestamp,
    timestamp_type="SNAPSHOT",
):
    """
    Create a MSSQL VDB
    :param dlpx_obj: DDP session object
    :type dlpx_obj: lib.GetSession.GetSession object
    :param group_ref: Reference of Group name where the VDB will be created
    :type group_ref: str
    :param vdb_name: Name of the VDB
    :type vdb_name: str
    :param environment_obj: Environment object where the VDB will be created
    :type environment_obj: class 'delphixpy.v1_10_2.web.objects
    :param source_obj: Database object of the source
    :type source_obj:
    :param env_inst: Environment installation identifier in Delphix.
    EX: "/u01/app/oracle/product/11.2.0/dbhome_1"
    EX: ASETARGET
    :type env_inst: str
    :param timestamp: The Delphix semantic for the point in time on the
    source from which to refresh the VDB
    :type timestamp: str
    :param timestamp_type: The Delphix semantic for the point in time on
    the source from which you want to refresh your VDB either SNAPSHOT or TIME
    :type timestamp_type: str
    :return:
    """
    engine_name = list(dlpx_obj.dlpx_ddps)[0]
    timeflow_obj = dx_timeflow.DxTimeflow(dlpx_obj.server_session)
    try:
        vdb_obj = get_references.find_obj_by_name(
            dlpx_obj.server_session, database, vdb_name
        )
        raise dlpx_exceptions.DlpxObjectExists(f"{vdb_obj} exists.")
    except dlpx_exceptions.DlpxObjectNotFound:
        pass
    vdb_params = vo.MSSqlProvisionParameters()
    vdb_params.container = vo.MSSqlDatabaseContainer()
    vdb_params.container.group = group_ref
    vdb_params.container.name = vdb_name
    vdb_params.source = vo.MSSqlVirtualSource()
    vdb_params.source.allow_auto_vdb_restart_on_host_reboot = False
    vdb_params.source_config = vo.MSSqlSIConfig()
    vdb_params.source_config.database_name = vdb_name
    vdb_params.source_config.environment_user = environment_obj.primary_user
    vdb_params.source_config.repository = get_references.find_obj_by_name(
        dlpx_obj.server_session, repository, env_inst
    ).reference
    vdb_params.timeflow_point_parameters = timeflow_obj.set_timeflow_point(
        source_obj, timestamp_type, timestamp
    )
    vdb_params.timeflow_point_parameters.container = source_obj.reference
    dx_logging.print_info(f"{engine_name} provisioning {vdb_name}")
    database.provision(dlpx_obj.server_session, vdb_params)
    # Add the job into the jobs dictionary so we can track its progress
    dlpx_obj.jobs[dlpx_obj.server_session.address] = dlpx_obj.server_session.last_job


def create_vfiles_vdb(
    dlpx_obj,
    group_ref,
    vfiles_name,
    environment_obj,
    source_obj,
    mntpoint,
    timestamp,
    timestamp_type="SNAPSHOT",
    pre_refresh=None,
    post_refresh=None,
    pre_rollback=None,
    post_rollback=None,
    configure_clone=None,
):
    """
    Create a vfiles VDB
    :param dlpx_obj: DDP session object
    :type dlpx_obj: lib.GetSession.GetSession object
    :param group_ref: Reference of group name where the VDB will be created
    :type group_ref: str
    :param vfiles_name: Name of the vfiles VDB
    :type vfiles_name: str
    :param environment_obj: Environment object where the VDB will be created
    :type environment_obj: class 'delphixpy.v1_10_2.web.objects
    :param source_obj: vfiles object of the source
    :type source_obj: class
    delphixpy.v1_10_2.web.objects.OracleDatabaseContainer.OracleDatabaseContainer
    :param mntpoint: Where to mount the Delphix filesystem
    :type mntpoint: str
    :param timestamp: The Delphix semantic for the point in time on the
    source from which to refresh the VDB
    :type timestamp: str
    :param timestamp_type: The Delphix semantic for the point in time on
    the source from which you want to refresh your VDB either SNAPSHOT or TIME
    :type timestamp_type: str
    :param pre_refresh: Pre-Hook commands before a refresh
    :type pre_refresh: str
    :param post_refresh: Post-Hook commands after a refresh
    :type post_refresh: str
    :param pre_rollback: Commands before a rollback
    :type pre_rollback: str
    :param post_rollback: Commands after a rollback
    :type post_rollback: str
    :param configure_clone: Configure clone commands
    :type configure_clone: str
    """
    engine_name = list(dlpx_obj.dlpx_ddps)[0]
    timeflow_obj = dx_timeflow.DxTimeflow(dlpx_obj.server_session)
    try:
        vdb_obj = get_references.find_obj_by_name(
            dlpx_obj.server_session, database, vfiles_name
        )
        raise dlpx_exceptions.DlpxObjectExists(f"{vdb_obj} exists.")
    except dlpx_exceptions.DlpxObjectNotFound:
        pass
    vfiles_params = vo.AppDataProvisionParameters()
    vfiles_params.source = vo.AppDataVirtualSource()
    vfiles_params.source_config = vo.AppDataDirectSourceConfig()
    vfiles_params.source.allow_auto_vdb_restart_on_host_reboot = True
    vfiles_params.container = vo.AppDataContainer()
    vfiles_params.container.group = group_ref
    vfiles_params.container.name = vfiles_name
    vfiles_params.source_config.name = vfiles_name
    vfiles_params.source_config.path = f"{mntpoint}/{vfiles_name}"
    vfiles_params.source_config.environment_user = environment_obj.primary_user
    vfiles_params.source_config.repository = get_references.find_db_repo(
        dlpx_obj.server_session,
        "AppDataRepository",
        environment_obj.reference,
        "Unstructured Files",
    )
    vfiles_params.source.name = vfiles_name
    vfiles_params.source.parameters = {}
    vfiles_params.source.operations = vo.VirtualSourceOperations()
    if pre_refresh:
        vfiles_params.source.operations.pre_refresh = vo.RunCommandOnSourceOperation()
        vfiles_params.source.operations.pre_refresh.command = pre_refresh
    if post_refresh:
        vfiles_params.source.operations.post_refresh = vo.RunCommandOnSourceOperation()
        vfiles_params.source.operations.post_refresh.command = post_refresh
    if pre_rollback:
        vfiles_params.source.operations.pre_rollback = vo.RunCommandOnSourceOperation
        vfiles_params.source.operations.pre_rollback.command = pre_rollback
    if post_rollback:
        vfiles_params.source.operations.post_rollback = vo.RunCommandOnSourceOperation()
        vfiles_params.source.operations.post_rollback.command = post_rollback
    if configure_clone:
        vfiles_params.source.operations.configure_clone = (
            vo.RunCommandOnSourceOperation()
        )
        vfiles_params.source.operations.configure_clone.command = configure_clone
    if timestamp_type is None:
        vfiles_params.timeflow_point_parameters = vo.TimeflowPointSemantic()
        vfiles_params.timeflow_point_parameters.container = source_obj.reference
        vfiles_params.timeflow_point_parameters.location = "LATEST_POINT"
    elif timestamp_type.upper() == "SNAPSHOT":
        try:
            dx_snap_params = timeflow_obj.set_timeflow_point(
                source_obj, timestamp_type, timestamp
            )
        except exceptions.RequestError as err:
            raise dlpx_exceptions.DlpxException(
                f"Could not set the timeflow point:\n{err}"
            )
        if dx_snap_params.type == "TimeflowPointSemantic":
            vfiles_params.timeflow_point_parameters = vo.TimeflowPointSemantic()
            vfiles_params.timeflow_point_parameters.container = dx_snap_params.container
            vfiles_params.timeflow_point_parameters.location = dx_snap_params.location
        elif dx_snap_params.type == "TimeflowPointTimestamp":
            vfiles_params.timeflow_point_parameters = vo.TimeflowPointTimestamp()
            vfiles_params.timeflow_point_parameters.timeflow = dx_snap_params.timeflow
            vfiles_params.timeflow_point_parameters.timestamp = dx_snap_params.timestamp
    dx_logging.print_info(f"{engine_name}: Provisioning {vfiles_name}\n")
    try:
        database.provision(dlpx_obj.server_session, vfiles_params)
    except (exceptions.RequestError, exceptions.HttpError) as err:
        raise dlpx_exceptions.DlpxException(
            f"ERROR: Could not provision the database {vfiles_name}\n{err}"
        )
    # Add the job into the jobs dictionary so we can track its progress
    dlpx_obj.jobs[dlpx_obj.server_session.address] = dlpx_obj.server_session.last_job


def create_oracle_si_vdb(
    dlpx_obj,
    group_ref,
    vdb_name,
    environment_obj,
    source_obj,
    env_inst,
    mntpoint,
    timestamp,
    timestamp_type="SNAPSHOT",
    pre_refresh=None,
    post_refresh=None,
    pre_rollback=None,
    post_rollback=None,
    configure_clone=None,
):
    """
    Create an Oracle SI VDB
    :param dlpx_obj: DDP session object
    :type dlpx_obj: lib.GetSession.GetSession object
    :param group_ref: Group name where the VDB will be created
    :type group_ref: str
    :param vdb_name: Name of the VDB
    :type vdb_name: str
    :param source_obj: Database object of the source
    :type source_obj: class
    delphixpy.v1_10_2.web.objects.OracleDatabaseContainer.OracleDatabaseContainer
    :param environment_obj: Environment object where the VDB will be created
    :type environment_obj: class 'delphixpy.v1_10_2.web.objects
    :param env_inst: Environment installation identifier in Delphix.
    EX: "/u01/app/oracle/product/11.2.0/dbhome_1"
    EX: ASETARGET
    :type env_inst: str
    :param mntpoint: Where to mount the Delphix filesystem
    :type mntpoint: str
    :param timestamp: The Delphix semantic for the point in time on the
    source from which to refresh the VDB
    :type timestamp: str
    :param timestamp_type: The Delphix semantic for the point in time on
    the source from which you want to refresh your VDB either SNAPSHOT or TIME
    :type timestamp_type: str
    :param pre_refresh: Pre-Hook commands before a refresh
    :type pre_refresh: str
    :param post_refresh: Post-Hook commands after a refresh
    :type post_refresh: str
    :param pre_rollback: Commands before a rollback
    :type pre_rollback: str
    :param post_rollback: Commands after a rollback
    :type post_rollback: str
    :param configure_clone: Configure clone commands
    :type configure_clone: str
    """
    engine_name = list(dlpx_obj.dlpx_ddps)[0]
    try:
        vdb_obj = get_references.find_obj_by_name(
            dlpx_obj.server_session, database, vdb_name
        )
        raise dlpx_exceptions.DlpxObjectExists(f"{vdb_obj} exists.")
    except dlpx_exceptions.DlpxObjectNotFound:
        pass
    vdb_params = vo.OracleProvisionParameters()
    vdb_params.open_resetlogs = True
    vdb_params.container = vo.OracleDatabaseContainer()
    vdb_params.container.group = group_ref
    vdb_params.container.name = vdb_name
    vdb_params.source = vo.OracleVirtualSource()
    vdb_params.source.allow_auto_vdb_restart_on_host_reboot = False
    vdb_params.source.mount_base = mntpoint
    vdb_params.source_config = vo.OracleSIConfig()
    vdb_params.source_config.environment_user = environment_obj.primary_user
    vdb_params.source.operations = vo.VirtualSourceOperations()
    if pre_refresh:
        vdb_params.source.operations.pre_refresh = vo.RunCommandOnSourceOperation()
        vdb_params.source.operations.pre_refresh.command = pre_refresh
    if post_refresh:
        vdb_params.source.operations.post_refresh = vo.RunCommandOnSourceOperation()
        vdb_params.source.operations.post_refresh.command = post_refresh
    if pre_rollback:
        vdb_params.source.operations.pre_rollback = vo.RunCommandOnSourceOperation
        vdb_params.source.operations.pre_rollback.command = pre_rollback
    if post_rollback:
        vdb_params.source.operations.post_rollback = vo.RunCommandOnSourceOperation()
        vdb_params.source.operations.post_rollback.command = post_rollback
    if configure_clone:
        vdb_params.source.operations.configure_clone = vo.RunCommandOnSourceOperation()
        vdb_params.source.operations.configure_clone.command = configure_clone
    vdb_params.source_config.database_name = vdb_name
    vdb_params.source_config.unique_name = vdb_name
    vdb_params.source_config.instance = vo.OracleInstance()
    vdb_params.source_config.instance.instance_name = vdb_name
    vdb_params.source_config.instance.instance_number = 1
    vdb_params.source_config.repository = get_references.find_db_repo(
        dlpx_obj.server_session, "OracleInstall", environment_obj.reference, env_inst
    )
    timeflow_obj = dx_timeflow.DxTimeflow(dlpx_obj.server_session)
    vdb_params.timeflow_point_parameters = timeflow_obj.set_timeflow_point(
        source_obj, timestamp_type, timestamp
    )
    dx_logging.print_info(f"{engine_name}: Provisioning {vdb_name}")
    try:
        database.provision(dlpx_obj.server_session, vdb_params)
    except (exceptions.RequestError, exceptions.HttpError) as err:
        raise dlpx_exceptions.DlpxException(
            f"ERROR: Could not provision the database {vdb_name}\n{err}"
        )
    # Add the job into the jobs dictionary so we can track its progress
    dlpx_obj.jobs[dlpx_obj.server_session.address] = dlpx_obj.server_session.last_job


def create_oracle_mt_vdb(dlpx_obj, group_ref, vdb_name,
                         source_obj, mntpoint,
                         timestamp, timestamp_type='SNAPSHOT',
                         pre_refresh=None, post_refresh=None,
                         pre_rollback=None, post_rollback=None,
                         configure_clone=None
                         ):
    """
    Create an Oracle Multi Tenant VDB
    :param dlpx_obj: DDP session object
    :type dlpx_obj: lib.GetSession.GetSession object
    :param group_ref: Group name where the VDB will be created
    :type group_ref: str
    :param vdb_name: Name of the VDB
    :type vdb_name: str
    delphixpy.v1_10_2.web.objects.OracleDatabaseContainer.OracleDatabaseContainer
    :param mntpoint: Where to mount the Delphix filesystem
    :type mntpoint: str
    :param timestamp: The Delphix semantic for the point in time on the
    source from which to refresh the VDB
    :type timestamp: str
    :param timestamp_type: The Delphix semantic for the point in time on
    the source from which you want to refresh your VDB either SNAPSHOT or TIME
    :type timestamp_type: str
    :param pre_refresh: Pre-Hook commands before a refresh
    :type pre_refresh: str
    :param post_refresh: Post-Hook commands after a refresh
    :type post_refresh: str
    :param pre_rollback: Commands before a rollback
    :type pre_rollback: str
    :param post_rollback: Commands after a rollback
    :type post_rollback: str
    :param configure_clone: Configure clone commands
    :type configure_clone: str
    """
    engine_name = list(dlpx_obj.dlpx_ddps)[0]
    cdb_obj = get_references.find_obj_by_name(
        dlpx_obj.server_session, sourceconfig, ARGUMENTS['--source'])
    try:
        vdb_obj = get_references.find_obj_by_name(
            dlpx_obj.server_session, database, vdb_name)
        raise dlpx_exceptions.DlpxObjectExists(f'{vdb_obj} exists.')
    except dlpx_exceptions.DlpxObjectNotFound:
        pass
    vdb_params = vo.OracleMultitenantProvisionParameters()
    vdb_params.open_resetlogs = True
    vdb_params.container = vo.OracleDatabaseContainer()
    vdb_params.container.group = group_ref
    vdb_params.container.name = vdb_name
    vdb_params.source = vo.OracleVirtualPdbSource()
    vdb_params.source.allow_auto_vdb_restart_on_host_reboot = True
    vdb_params.source.mount_base = mntpoint
    vdb_params.source_config = vo.OraclePDBConfig()
    vdb_params.source_config.database_name = vdb_name
    vdb_params.source_config.cdb_config = cdb_obj.cdb_config
    vdb_params.source.operations = vo.VirtualSourceOperations()
    if pre_refresh:
        vdb_params.source.operations.pre_refresh = \
            vo.RunCommandOnSourceOperation()
        vdb_params.source.operations.pre_refresh.command = pre_refresh
    if post_refresh:
        vdb_params.source.operations.post_refresh = \
            vo.RunCommandOnSourceOperation()
        vdb_params.source.operations.post_refresh.command = post_refresh
    if pre_rollback:
        vdb_params.source.operations.pre_rollback = \
            vo.RunCommandOnSourceOperation
        vdb_params.source.operations.pre_rollback.command = pre_rollback
    if post_rollback:
        vdb_params.source.operations.post_rollback = \
            vo.RunCommandOnSourceOperation()
        vdb_params.source.operations.post_rollback.command = post_rollback
    if configure_clone:
        vdb_params.source.operations.configure_clone = \
            vo.RunCommandOnSourceOperation()
        vdb_params.source.operations.configure_clone.command = \
            configure_clone
    timeflow_obj = dx_timeflow.DxTimeflow(dlpx_obj.server_session)
    vdb_params.timeflow_point_parameters = \
        timeflow_obj.set_timeflow_point(source_obj, timestamp_type,
                                        timestamp)
    dx_logging.print_info(f'{engine_name}: Provisioning {vdb_name}')
    try:
        database.provision(dlpx_obj.server_session, vdb_params)
    except (exceptions.RequestError, exceptions.HttpError) as err:
        raise dlpx_exceptions.DlpxException(
            f'ERROR: Could not provision the database {vdb_name}\n{err}')
    # Add the job into the jobs dictionary so we can track its progress
    dlpx_obj.jobs[
        dlpx_obj.server_session.address
    ] = dlpx_obj.server_session.last_job


@run_async
def main_workflow(engine, dlpx_obj, single_thread):
    """
    This function is where we create our main workflow.
    Use the @run_async decorator to run this function asynchronously.
    The @run_async decorator allows us to run against multiple Delphix Engine
    simultaneously
    :param engine: Dictionary of engines
    :type engine: dictionary
    :param dlpx_obj: DDP session object
    :type dlpx_obj: lib.GetSession.GetSession object
    :param single_thread: True - run single threaded, False - run multi-thread
    :type single_thread: bool
    """
    try:
        # Setup the connection to the Delphix DDP
        dlpx_obj.dlpx_session(
            engine["ip_address"],
            engine["username"],
            engine["password"],
            engine["use_https"],
        )
    except dlpx_exceptions.DlpxException as err:
        dx_logging.print_exception(
            f"ERROR: dx_provision_vdb encountered an error authenticating to "
            f' {engine["ip_address"]} :\n{err}'
        )
    group_ref = get_references.find_obj_by_name(
        dlpx_obj.server_session, group, ARGUMENTS["--target_grp"]
    ).reference
    environment_obj = get_references.find_obj_by_name(
        dlpx_obj.server_session, environment, ARGUMENTS["--env_name"]
    )
    source_obj = get_references.find_obj_by_name(
        dlpx_obj.server_session, database, ARGUMENTS["--source"]
    )
    thingstodo = ["thingstodo"]
    try:
        with dlpx_obj.job_mode(single_thread):
            while dlpx_obj.jobs or thingstodo:
                if thingstodo:
                    arg_type = ARGUMENTS["--type"].lower()
                    if arg_type == "oracle":
                        create_oracle_si_vdb(
                            dlpx_obj,
                            group_ref,
                            ARGUMENTS["--db"],
                            environment_obj,
                            source_obj,
                            ARGUMENTS["--envinst"],
                            ARGUMENTS["--mntpoint"],
                            ARGUMENTS["--timestamp"],
                            ARGUMENTS["--timestamp_type"],
                            ARGUMENTS["--prerefresh"],
                            ARGUMENTS["--postrefresh"],
                            ARGUMENTS["--prerollback"],
                            ARGUMENTS["--postrollback"],
                            ARGUMENTS["--configure-clone"],
                        )
                    elif arg_type == "oramt":
                        create_oracle_mt_vdb(
                            dlpx_obj, group_ref, ARGUMENTS['--db'],
                            source_obj, ARGUMENTS['--mntpoint'],
                            ARGUMENTS['--timestamp'],
                            ARGUMENTS['--timestamp_type'],
                            ARGUMENTS['--prerefresh'],
                            ARGUMENTS['--postrefresh'],
                            ARGUMENTS['--prerollback'],
                            ARGUMENTS['--postrollback'],
                            ARGUMENTS['--configure-clone']
                        )
                    elif arg_type == "ase":
                        create_ase_vdb(
                            dlpx_obj,
                            group_ref,
                            ARGUMENTS["--db"],
                            source_obj,
                            ARGUMENTS["--envinst"],
                            ARGUMENTS["--timestamp"],
                            ARGUMENTS["--timestamp_type"],
                            ARGUMENTS["--no_truncate_log"],
                        )
                    elif arg_type == "mssql":
                        create_mssql_vdb(
                            dlpx_obj,
                            group_ref,
                            ARGUMENTS["--db"],
                            environment_obj,
                            source_obj,
                            ARGUMENTS["--envinst"],
                            ARGUMENTS["--timestamp"],
                            ARGUMENTS["--timestamp_type"],
                        )
                    elif arg_type == "vfiles":
                        create_vfiles_vdb(
                            dlpx_obj,
                            group_ref,
                            ARGUMENTS["--db"],
                            environment_obj,
                            source_obj,
                            ARGUMENTS["--envinst"],
                            ARGUMENTS["--mntpoint"],
                            ARGUMENTS["--prerefresh"],
                            ARGUMENTS["--postrefresh"],
                            ARGUMENTS["--prerollback"],
                            ARGUMENTS["--postrollback"],
                            ARGUMENTS["--configure-clone"],
                        )
                    thingstodo.pop()
                run_job.find_job_state(engine, dlpx_obj)
    except (
        dlpx_exceptions.DlpxException,
        dlpx_exceptions.DlpxObjectNotFound,
        exceptions.RequestError,
        exceptions.JobError,
        exceptions.HttpError,
    ) as err:
        dx_logging.print_exception(
            f"Error in dx_provision_vdb: " f'{engine["ip_address"]}\n{err}'
        )


def main():
    """
    main function - creates session and runs jobs
    """
    time_start = time.time()
    dx_session_obj = get_session.GetSession()
    dx_logging.logging_est(ARGUMENTS["--logdir"])
    config_file_path = ARGUMENTS["--config"]
    single_thread = ARGUMENTS["--single_thread"]
    engine = ARGUMENTS["--engine"]
    try:
        dx_session_obj.get_config(config_file_path)
        # This is the function that will handle processing main_workflow for
        # all the servers.
        for each in run_job.run_job(
            main_workflow, dx_session_obj, engine, single_thread
        ):
            # join them back together so that we wait for all threads to
            # complete
            each.join()
        elapsed_minutes = run_job.time_elapsed(time_start)
        dx_logging.print_info(
            f"script took {elapsed_minutes} minutes to " f"get this far."
        )
    # Here we handle what we do when the unexpected happens
    except SystemExit as err:
        # This is what we use to handle our sys.exit(#)
        sys.exit(err)

    except dlpx_exceptions.DlpxException as err:
        # We use this exception handler when an error occurs in a function
        # call.
        dx_logging.print_exception(
            f"ERROR: Please check the ERROR message " f"below:\n {err.error}"
        )
        sys.exit(2)

    except exceptions.HttpError as err:
        # We use this exception handler when our connection to Delphix fails
        dx_logging.print_exception(
            f"ERROR: Connection failed to the Delphix DDP. Please check "
            f"the ERROR message below:\n{err.status}"
        )
        sys.exit(2)

    except KeyError as err:
        dx_logging.print_exception(f"ERROR: Key not found:\n{err}")
        sys.exit(2)

    except exceptions.JobError as err:
        # We use this exception handler when a job fails in Delphix so that we
        # have actionable data
        elapsed_minutes = run_job.time_elapsed(time_start)
        dx_logging.print_exception(
            f"A job failed in the Delphix Engine:\n{err.job}."
            f"{basename(__file__)} took {elapsed_minutes} minutes to get "
            f"this far"
        )
        sys.exit(3)

    except KeyboardInterrupt:
        # We use this exception handler to gracefully handle ctrl+c exits
        dx_logging.print_debug("You sent a CTRL+C to interrupt the process")
        elapsed_minutes = run_job.time_elapsed(time_start)
        dx_logging.print_info(
            f"{basename(__file__)} took {elapsed_minutes} " f"minutes to get this far."
        )


if __name__ == "__main__":
    # Grab our ARGUMENTS from the doc at the top of the script
    ARGUMENTS = docopt.docopt(__doc__, version=basename(__file__) + " " + VERSION)
    # Feed our ARGUMENTS to the main function, and off we go!
    main()<|MERGE_RESOLUTION|>--- conflicted
+++ resolved
@@ -118,12 +118,8 @@
 from lib import run_job
 from lib.run_async import run_async
 
-<<<<<<< HEAD
+
 VERSION = 'v.0.3.007'
-=======
-VERSION = "v.0.3.006"
->>>>>>> b8dc45a6
-
 
 def create_ase_vdb(
     dlpx_obj,
