--- conflicted
+++ resolved
@@ -1,7 +1,5 @@
 #!/usr/bin/env python3
-# Adam Bowen - Apr 2016
 # This script provisions a vdb or dSource
-# Updated by Corey Brune Aug 2016
 # --- Create vFiles VDB
 # requirements
 # pip install docopt delphixpy
@@ -118,11 +116,6 @@
 from lib import run_job
 from lib.run_async import run_async
 
-<<<<<<< HEAD
-=======
-VERSION = "v.0.3.007"
->>>>>>> 05972b8e
-
 VERSION = 'v.0.3.007'
 
 def create_ase_vdb(
@@ -492,15 +485,7 @@
     dlpx_obj.jobs[dlpx_obj.server_session.address] = dlpx_obj.server_session.last_job
 
 
-<<<<<<< HEAD
-def create_oracle_mt_vdb(dlpx_obj, group_ref, vdb_name,
-                         source_obj, mntpoint,
-                         timestamp, timestamp_type='SNAPSHOT',
-                         pre_refresh=None, post_refresh=None,
-                         pre_rollback=None, post_rollback=None,
-                         configure_clone=None
-                         ):
-=======
+
 def create_oracle_mt_vdb(
     dlpx_obj,
     group_ref,
@@ -515,7 +500,6 @@
     post_rollback=None,
     configure_clone=None,
 ):
->>>>>>> 05972b8e
     """
     Create an Oracle Multi Tenant VDB
     :param dlpx_obj: DDP session object
@@ -546,13 +530,7 @@
     """
     engine_name = list(dlpx_obj.dlpx_ddps)[0]
     cdb_obj = get_references.find_obj_by_name(
-<<<<<<< HEAD
-        dlpx_obj.server_session, sourceconfig, ARGUMENTS['--source'])
-    try:
-        vdb_obj = get_references.find_obj_by_name(
-            dlpx_obj.server_session, database, vdb_name)
-        raise dlpx_exceptions.DlpxObjectExists(f'{vdb_obj} exists.')
-=======
+
         dlpx_obj.server_session, sourceconfig, ARGUMENTS["--source"]
     )
     try:
@@ -560,7 +538,6 @@
             dlpx_obj.server_session, database, vdb_name
         )
         raise dlpx_exceptions.DlpxObjectExists(f"{vdb_obj} exists.")
->>>>>>> 05972b8e
     except dlpx_exceptions.DlpxObjectNotFound:
         pass
     vdb_params = vo.OracleMultitenantProvisionParameters()
@@ -576,33 +553,6 @@
     vdb_params.source_config.cdb_config = cdb_obj.cdb_config
     vdb_params.source.operations = vo.VirtualSourceOperations()
     if pre_refresh:
-<<<<<<< HEAD
-        vdb_params.source.operations.pre_refresh = \
-            vo.RunCommandOnSourceOperation()
-        vdb_params.source.operations.pre_refresh.command = pre_refresh
-    if post_refresh:
-        vdb_params.source.operations.post_refresh = \
-            vo.RunCommandOnSourceOperation()
-        vdb_params.source.operations.post_refresh.command = post_refresh
-    if pre_rollback:
-        vdb_params.source.operations.pre_rollback = \
-            vo.RunCommandOnSourceOperation
-        vdb_params.source.operations.pre_rollback.command = pre_rollback
-    if post_rollback:
-        vdb_params.source.operations.post_rollback = \
-            vo.RunCommandOnSourceOperation()
-        vdb_params.source.operations.post_rollback.command = post_rollback
-    if configure_clone:
-        vdb_params.source.operations.configure_clone = \
-            vo.RunCommandOnSourceOperation()
-        vdb_params.source.operations.configure_clone.command = \
-            configure_clone
-    timeflow_obj = dx_timeflow.DxTimeflow(dlpx_obj.server_session)
-    vdb_params.timeflow_point_parameters = \
-        timeflow_obj.set_timeflow_point(source_obj, timestamp_type,
-                                        timestamp)
-    dx_logging.print_info(f'{engine_name}: Provisioning {vdb_name}')
-=======
         vdb_params.source.operations.pre_refresh = vo.RunCommandOnSourceOperation()
         vdb_params.source.operations.pre_refresh.command = pre_refresh
     if post_refresh:
@@ -622,23 +572,14 @@
         source_obj, timestamp_type, timestamp
     )
     dx_logging.print_info(f"{engine_name}: Provisioning {vdb_name}")
->>>>>>> 05972b8e
     try:
         database.provision(dlpx_obj.server_session, vdb_params)
     except (exceptions.RequestError, exceptions.HttpError) as err:
         raise dlpx_exceptions.DlpxException(
-<<<<<<< HEAD
-            f'ERROR: Could not provision the database {vdb_name}\n{err}')
-    # Add the job into the jobs dictionary so we can track its progress
-    dlpx_obj.jobs[
-        dlpx_obj.server_session.address
-    ] = dlpx_obj.server_session.last_job
-=======
             f"ERROR: Could not provision the database {vdb_name}\n{err}"
         )
     # Add the job into the jobs dictionary so we can track its progress
     dlpx_obj.jobs[dlpx_obj.server_session.address] = dlpx_obj.server_session.last_job
->>>>>>> 05972b8e
 
 
 @run_async
@@ -702,17 +643,6 @@
                         )
                     elif arg_type == "oramt":
                         create_oracle_mt_vdb(
-<<<<<<< HEAD
-                            dlpx_obj, group_ref, ARGUMENTS['--db'],
-                            source_obj, ARGUMENTS['--mntpoint'],
-                            ARGUMENTS['--timestamp'],
-                            ARGUMENTS['--timestamp_type'],
-                            ARGUMENTS['--prerefresh'],
-                            ARGUMENTS['--postrefresh'],
-                            ARGUMENTS['--prerollback'],
-                            ARGUMENTS['--postrollback'],
-                            ARGUMENTS['--configure-clone']
-=======
                             dlpx_obj,
                             group_ref,
                             ARGUMENTS["--db"],
@@ -725,7 +655,6 @@
                             ARGUMENTS["--prerollback"],
                             ARGUMENTS["--postrollback"],
                             ARGUMENTS["--configure-clone"],
->>>>>>> 05972b8e
                         )
                     elif arg_type == "ase":
                         create_ase_vdb(
